"""Created on Thu Apr  8 12:00:24 2021

@author: Aidan Pavao for Massachusetts Host-Microbiome Center
 - Process raw Bruker NMR files into Excel spreadsheet for downstream analysis
 - Use python 3.8+ for best results
 - See /nmr-cdiff/venv/requirements.txt for dependencies

Copyright 2021-2022 Massachusetts Host-Microbiome Center

   Licensed under the Apache License, Version 2.0 (the "License");
   you may not use this file except in compliance with the License.
   You may obtain a copy of the License at

       http://www.apache.org/licenses/LICENSE-2.0

   Unless required by applicable law or agreed to in writing, software
   distributed under the License is distributed on an "AS IS" BASIS,
   WITHOUT WARRANTIES OR CONDITIONS OF ANY KIND, either express or implied.
   See the License for the specific language governing permissions and
   limitations under the License.

"""

import argparse
import collections
import datetime
import glob
<<<<<<< HEAD
import os
import subprocess
import sys
=======
import json
import os
import subprocess
import traceback
>>>>>>> 84a36c56

import matplotlib as mpl
mpl.use("TkAgg")
import matplotlib.pyplot as plt
import nmrglue as ng
import numpy as np
import pandas as pd
import scipy

from man_bl import Baseline
from lineshapes_addon import split_lorentz_fwhm, gumbel_hb
from ui import Isotope, Peak, Window
from sandbox import ConflictWindow, CalibrateWindow

SCDIR = os.path.dirname(__file__)   # location of script
CURVE_FIT_RESOLUTION = 2**19

<<<<<<< HEAD
## ver: proc script version. If you encounter "ValueError: buffer is smaller than
#       requested size", try changing this value.
# ver = ''
ver = '_2'

DRY_RUN = False  # In a dry run, no Excel file is written after processing
OVERWRITE = False  # Whether to overwrite existing FT spectra
INDICES = None  # FID indices. None to auto-detect. Otherwise must be list of strings.
# INDICES = [str(3*i) for i in range(7, 77)]
# INDICES = [str(3*i - 1) for i in range(4, 35)]
# INDICES = ['241']


def plot_datasets(xx, yys, ppm_bounds=(200., 0.)):
    fig = plt.figure()
    ax = fig.add_subplot(111)
    for yy in yys:
        ax.plot(xx, yy, lw=0.5)
    ax.set_xlim(*ppm_bounds)
    plt.show()

def plot_with_labels(xx, yy, labeli, labels, ppm_bounds=(200., 0.), yopt=None):
    fig = plt.figure()
    ax = fig.add_subplot(111)
    ax.plot(xx, yy, lw=0.5)
    if yopt is None:
        yopt = yy[labeli]
    ax.plot(xx[labeli], yopt, ls='', marker='*')
    for ci, xi, yi in zip(labels, xx[labeli], yopt):
        ax.annotate(ci, (xi,yi), textcoords='offset points', xytext=(0,10),
            ha='center')
    ax.set_xlim(*ppm_bounds)
    plt.show()
=======
DRY_RUN = False  # In a dry run, no Excel file is written after processing
OVERWRITE = True  # Whether to overwrite existing FT spectra
INDICES = None  # FID indices. None to auto-detect. Otherwise must be list of strings.
# INDICES = [str(3*i) for i in range(68, 69)]
# INDICES = ['43'] #, '23']
# INDICES = ["bmse000402_1"]
# INDICES = ['91'] #, '14', '15']

isotope_params = ["id", "name", "fit_ppm_delta", "fit_fwhm_max", "fit_fwhm_min",
                  "peak_pick_msep", "ppm_min", "ppm_max", "assignment_display_window",
                  "assignment_cluster_msep", "fit_cluster_msep", "fit_reach"]
Isotope = collections.namedtuple("Isotope", isotope_params)
isotopes = {}
with open(f"{SCDIR}/isotopes.json", "r") as rf:
    isotope_data = json.loads(rf.read())
    for iso, params in isotope_data.items():
        isotopes[iso] = Isotope(id=iso, **params)

def match_pulprog(isotope, pulprog):
    if isotope == '1H':
        return pulprog == 'noesypr1d'
    elif isotope == '13C':
        return pulprog == 'zgpg30'
    elif isotope == '1H_13C':
        return pulprog == 'hsqcphpr'
    return False

def prompt_continue():
    while True:
        cont = input("Continue? (y/n): ")
        if cont.strip() in ['y', 'n']:
            break
        else:
            print("\tInvalid input.")
    if cont == 'n':
        return False
    else:
        return True

def rmse(vector):
    """Calculate the Root Mean Squared Error (RMSE) of a 1D-array."""
    return np.sqrt(((vector - vector.mean()) ** 2).mean())

def shift_params(s, *args):
    """Shift parameters by a factor s.
    Only acts on first element, which is usually the ppm shift.
    """
    for params in args:
        for param in params:
            param[0] -= s
    return args

def cluster_peaks(peaks, msep):
    """Cluster peaks by chemical shift.
    
    Parameters:
    peaks -- array of peaks' chemical shifts
    msep -- minimum separation of clusters in ppm
    """
    distances = scipy.spatial.distance.cdist(peaks, peaks)
    n_clusts, cIDs = scipy.sparse.csgraph.connected_components(
        (distances <= msep).astype(int), 
        directed=False
    )
    return n_clusts, cIDs
>>>>>>> 84a36c56

def to_stream(dic, data):
    """Prepare data for NMRpipe.
    Adapted from nmrglue.fileio.pipe
    """
    if data.dtype == "complex64":
        data = ng.fileio.pipe.append_data(data)
    data = ng.fileio.pipe.unshape_data(data)

    # create the fdata array
    fdata = ng.fileio.pipe.dic2fdata(dic)

    # write to pipe
    if data.dtype != 'float32':
        raise TypeError('data.dtype is not float32')
    if fdata.dtype != 'float32':
        raise TypeError('fdata.dtype is not float32')

    datastream = fdata.tobytes() + data.tobytes()
    return datastream

<<<<<<< HEAD
def calibrate_process(loc, item, acq1, isotope, verbose=True):
    """Get process parameters using NMRglue and write NMRpipe script

    Parameters:
    loc -- directory for the NMR run
    item  -- ID of spectrum (also folder name)
    acq1 -- Initial acquisition ID for timepoint anchor

    Returns: ppm correction to calibrate the x axis
    """
    if isotope == '13C':
        ppm_bounds = (200., 0)
    elif isotope == '1H':
        ppm_bounds = (12., 0.)

    runf = loc.split('/')[-1]
    ## GET INITIAL TIMESTAMP ##
    with open(f"{loc}/{acq1}/acqus", 'r') as rf:
        for line in rf:
            if line.startswith("$$ 202"):
                time0 = datetime.datetime.strptime(line[3:22], "%Y-%m-%d %H:%M:%S")
    message("Loaded initial timestamp.", verbose)

    ## GET BRUKER PARAMS (Number of Scans) ##
    dic, data = ng.bruker.read(f"{loc}/{item}")
    n_scans = dic['acqus']['NS']

    ## CONVERT, PROCESS, and LOAD SPECTRUM ##
=======
def pipe_process(expt, fid):
    """Process Bruker FID using NMRPipe and load using nmrglue."""
>>>>>>> 84a36c56
    pipe_output = subprocess.run(
        ["csh", f"{SCDIR}/proc_{expt}.com", fid],
        stdout=subprocess.PIPE)
    return ng.fileio.pipe.read(pipe_output.stdout)

def pipe_bl(dic, data):
    """Perform baseline correction using NMRPipe."""
    pipe_output = subprocess.run(
        ["csh", f"{SCDIR}/bl.com"],
        input=to_stream(dic, data),
        stdout=subprocess.PIPE)
<<<<<<< HEAD
    dic, data = ng.fileio.pipe.read(pipe_output.stdout)
    if dic['FDF2LABEL'] == "1H":
        data = ng.process.proc_bl.baseline_corrector(data, wd=25)

    ## CALIBRATE PPM SHIFT IF NECESSARY ##
    if not run_calibrated:
        print("Find the experimental ppm shift of a reference peak to " \
              "calibrate the chemical shift axis.")
        ref_shift = input("Type the reference ppm shift of the peak to " \
            "calibrate: ")
        ref_shift = float(ref_shift)
        print("Now, find the experimental shift of that peak.")
        print("Note the x-coordinate, then close the window.")
        uc = ng.pipe.make_uc(dic, data, dim=0)
        # plot_datasets(uc.ppm_scale(), [data.real], ppm_bounds=ppm_bounds)
        afont = {'fontname': 'Arial', 'size': 22}
        fig = plt.figure(figsize=(14, 7), constrained_layout=True)
        ax = fig.add_subplot(111)
        ax.plot(uc.ppm_scale(), data.real, lw=1, c='k')
        if isotope == '1H':
            ax.set_xlim(5.7, 0.7)
        # ax.set_xticklabels(ax.get_xticks(), **afont)
        # ax.set_yticklabels(ax.get_yticks(), **afont)
        ax.xaxis.set_tick_params(width=0.5)
        ax.yaxis.set_tick_params(width=0.5)
        plt.setp(ax.spines.values(), linewidth=0.5)
        plt.show()
        calib = input("Type the ppm shift of the peak you wish to calibrate: ")
        actual_shift = float(calib)

    calibration_shift = float(ref_shift) - float(actual_shift)
    print(f"Shifting by {calibration_shift} ppm.")
    uc = ng.pipe.make_uc(dic, data, dim=0)
    ppm = uc.ppm_scale()
    return calibration_shift, time0, [p0, p1], ppm

class DeconvolutionHandler:
    """Handles the history of peak splitting patterns."""
    def __init__(self):
        self._patterns = set([])

    def has_pattern(self, reference_shifts, subpeaks):
        """Determine whether a matching pattern exists in the history."""
        for pattern in self._patterns:
            if pattern.is_equivalent(reference_shifts, subpeaks):
                return True
        return False

    def add_pattern(self, reference_shifts, assignments):
        """Construct and a new deconvolution pattern or return an existing one.

        Parameters:
        reference_shifts -- set of reference ppm shifts corresponding to the
            overlapping peaks
        assignments -- dict mapping compounds to assigned subpeak indices

        Returns: the constructed pattern.
        """
        new_deconvolution = Deconvolution(reference_shifts, assignments)
        new_pattern = (new_deconvolution.num_subpeaks(),
                       new_deconvolution.get_reference_shifts())
        if self.has_pattern(*new_pattern):
            return self.get_pattern(*new_pattern)
        else:
            self._patterns.add(new_deconvolution)
            new_deconvolution.assign_handler(self)
            return new_deconvolution

    def get_pattern(self, reference_shifts, n_subpeaks):
        """Retrieve an existing deconvolution pattern."""
        for pattern in self._patterns:
            if pattern.is_equivalent(reference_shifts, n_subpeaks):
                return pattern
        return None

class Deconvolution:
    """Contains information about a peak splitting pattern."""
    def __init__(self, reference_shifts, assignments):
        """Construct a new deconvolution pattern with peak assignments."""
        self._reference_shifts = set(reference_shifts)
        self._assignments = dict(assignments)
        self._compounds = set([compound for compound in self._assignments])
        self._subpeaks = set([])
        for subpeak_set in self._assignments.values():
            self._subpeaks |= set(subpeak_set)
        self._handler = None

    def assign_handler(self, handler):
        self._handler = handler

    def num_subpeaks(self):
        return len(self._subpeaks)

    def get_reference_shifts(self):
        return self._reference_shifts

    def is_equivalent(self, reference_shifts, n_subpeaks):
        """Determine whether this pattern is equivalent to a query.
        An equivalent pattern has the same assigned reference peaks and the same
        number of subpeaks."""
        return (self._reference_shifts == reference_shifts) and (self.num_subpeaks() == n_subpeaks)

    def get_assignments(self):
        for compound, subpeaks in self._assignments.items():
            yield compound, subpeaks

def rmse(vector):
    """Calculate the Root Mean Squared Error (RMSE) of a 1D-array."""
    return np.sqrt(((vector - vector.mean()) ** 2).mean())

def shift_params(s, *args):
    """Shift parameters by a factor s.
    Only acts on first element, which is usually the ppm shift.
    """
    for params in args:
        for param in params:
            param[0] -= s
    return args

def peak_fit(dic, data, history, r=2.5, sep=0.005, plot=True, vb=False):
    """Peak-pick NMR spectrum.
    Includes peak-picking, peak assignment, and integration functionality. The
    reference peaks to be fit should be specified in cfg_{isotope}.txt and
    provided in the directory of the run to be processed.
=======
    return ng.fileio.pipe.read(pipe_output.stdout)

def sg_findpeaks(spec, window_size, poly_order, prominence_sg=2, prominence_fid=2, noise_bounds=None, plot=True):
    """Detect peaks using a second-derivative Savitzky-Golay filter.
    
    TODO: calculate SD from noise region, not whole spec
>>>>>>> 84a36c56

    Parameters:
    vector : the spectrum object to process
    window_size : SG filter window size, must be odd. Larger window size results in greater
            smoothing.
    poly_order : order of SG polynomial.
    prominence_sg : number of standard deviations for peak-finding minimum prominence, SG.
    prominence_fid : number of standard deviations for peak-finding minimum prominence, FT data.
    noise_bounds : two-ple of index bounds of noise region for std calculation.
    plot : whether to plot the SG second derivative with found peaks
    
    Return lists containing indices of found peaks and estimated widths.
    """
<<<<<<< HEAD
    # ---------------------------- Utilities ----------------------------
    uc = ng.pipe.make_uc(dic, data, dim=0)
    ppm = uc.ppm_scale()
    data = data.real
    isotope = dic["FDF2LABEL"]
    isotope_scale = 1
    plot_bounds = (200, 0)
    if isotope == '1H':
        isotope_scale = 1/15
        plot_bounds = (12, 0)

    def p2f_interval(xx): return abs(uc.f(0, unit='ppm') - uc.f(isotope_scale*xx, unit='ppm')) # convert PPM scale to index
    def p2i_interval(xx): return int(p2f_interval(xx)) # convert PPM scale to index # convert PPM scale to index
    def p2i(xx): return uc.f(isotope_scale*xx, unit='ppm')
    def i2p(yy): return uc.ppm(yy) # convert index to PPM shift
    def i2i(xx): return xx
    def p2p(xx): return isotope_scale*xx

    def message(label, *args):
        """Messages to print in verbose mode."""
        if not vb:
            return
        if label == 'closest_peak_message':
            text = "No reference peaks found within range of {0} ppm. The " \
                   "closest peak will be assigned:\n{1}"
        elif label == 'collision_message':
            text = "Attempted to assign the following reference peaks to " \
                   "cluster {0}, but a collision was detected.\n{1}"
        elif label == 'collision_reassign_message':
            text = "Cluster {0} is assigned to more than one peak, so its " \
                   "assignment at shift {1} will be overwritten by new " \
                   "cluster {2}."
        elif label == 'collision_abort_message':
            text = "Cluster {0} will be orphaned if the assignment for shift " \
                   "{1} is overwritten, so it will not be reassigned to " \
                   "cluster {2}."
        elif label == 'orphaned_message':
            text = "Cluster {0} is orphaned."
        print(text.format(*args))

    # ---------------------------- PEAK-PICKING -----------------------------
    if isotope == '1H':
        # pthres = 2200 #1600
        pthres = 3800
    else:
        pthres = r*rmse(data[(ppm <= p2p(160)) & (ppm >= p2p(130))])

    # if isotope == '1H':
    #     shifts, cIDs, params, amps = ng.analysis.peakpick.pick( # Find peaks
    #         data, pthres=pthres, msep=(p2i_interval(sep),), algorithm='connected',
    #         est_params=True, lineshapes=['g'], cluster=True,
    #         c_ndil=p2i_interval(0.3), table=False)
    # else:
    shifts, cIDs, params, amps = ng.analysis.peakpick.pick( # Find peaks
        data, pthres=pthres, msep=(p2i_interval(sep),), algorithm='thres',
        est_params=True, lineshapes=['g'], cluster=True,
        c_ndil=p2i_interval(0.3), table=False)
    amps = np.array([data.real[a] for a in shifts])
    if len(shifts) == 0:
        print('foo')
        return {}, []
    shifts = np.array(shifts)

    # -------------------- Filter noise artifacts on peaks -------------------
    def prominent(subpeaks, subamps, sep=p2p(0.2), r=0.25): # sep=0.1, r=0.25
        """Finds peaks likely generated by noise distortions.
        These artifacts appear on some strong NMR signals around the base. This
        method subclusters close peaks separated by less than <sep> and filters
        out those less than <r> times the maximum subcluster amplitude.
=======
    # Compute Savitsky-Golay filter, 2nd derivative
    signal = spec.data
    fd2 = -1*scipy.signal.savgol_filter(spec.data, window_size, poly_order, deriv=2)

    # Calculate noise thresholds
    if noise_bounds is None:
        err_f = prominence_fid*np.std(signal)
        err_fd2 = prominence_sg*np.std(fd2)
    else:
        err_f = prominence_fid*np.std(signal[slice(*noise_bounds)])
        err_fd2 = prominence_sg*np.std(fd2[slice(*noise_bounds)])

    # Find peaks, estimate widths and amplitudes, filter by noise thresholds
    pks, prp = scipy.signal.find_peaks(fd2, distance=3, width=(3, window_size*1.5), prominence=err_fd2)
    pkw = np.array([abs(prp['right_ips'][i] - prp['left_ips'][i]) for i in range(pks.shape[0])])
    amps = np.array(signal[[int(pk) for pk in pks]])
    pks = pks[amps > err_f]
    pkw = pkw[amps > err_f]
    x = np.array(range(len(signal), 0, -1))

    # Plot found peaks
    if plot:
        fd0 = scipy.signal.savgol_filter(signal, window_size, poly_order, deriv=0)
        pklabels = list(range(pks.shape[0]))
        spec.plot_with_labels([10*window_size*fd2, fd0], pks, pklabels, ppm_bounds=(max(x), min(x)))

    return list(pks), list(pkw)

class Stack():
    def __init__(self, path: str, expt: str, acq1: str):
        self.path = path
        self.basename = os.path.basename(path)
        self.expt = expt
        direct = expt.split('_')[0]
        self.isotope = isotopes[direct]
        self.spectra = {}
        self.ppm_bounds = (self.isotope.ppm_max, self.isotope.ppm_min)
        self.refpeaks = self.load_cfg()
        self.acq1 = acq1

        # Processing parameters
        self.p0 = 0.
        self.p1 = 0.
        self.cf = 0.

        # Detect valid FIDs
        self.ordered_fids = self.detect_spectra(self.acq1)

    def load_cfg(self):
        try:
            refpeaks = pd.read_csv(
                f"{self.path}/cfg_{self.isotope.id}.txt", 
                sep='\t', 
                names=['Shift', 'Compound']
            )
        except FileNotFoundError:
            print("Config file not found, skipping.")
            refpeaks = None
        return refpeaks

    def detect_spectra(self, acq1):
        """Returns a list of spectra IDs for the given isotope."""
        print(f"Inferring {self.expt} spectra (this may take a minute)...", end=None)
        iso_spectra = []
        subdirs = [os.path.basename(dir) for dir in glob.iglob(f"{self.path}/*") if os.path.isdir(dir)]
        sorted_fids = sorted([int(dir) for dir in subdirs if str.isdigit(dir)])
        for fid in sorted_fids:
            if fid < int(acq1):
                continue
            try:
                fn = str(fid)
                dic, _ = ng.bruker.read(f"{self.path}/{fn}")
                if match_pulprog(self.expt, dic['acqus']['PULPROG']):
                    iso_spectra.append(fn)
            except OSError:
                pass
        print("Done.")
        return iso_spectra

    def read_calibration(self):
        print("Reading existing calibration parameters")
        with open(f"{self.path}/calibrate_{self.expt}.txt", "r") as rf:
            rf.readline()
            values = rf.readline().strip('\n').split('\t')
            self.p0 = values[0]
            self.p1 = values[1]
            self.cf = values[2]

    def write_calibration(self):
        print("Writing new calibration parameters")
        with open(f"{self.path}/calibrate_{self.expt}.txt", "w") as wf:
            wf.write("p0\tp1\tcf\n")
            wf.write(f"{self.p0}\t{self.p1}\t{self.cf}\n")

    def calibrate(self, overwrite=False):
        """Get process parameters using NMRglue and write NMRpipe script
>>>>>>> 84a36c56

        Parameters:
        acq1 -- FID of first spectrum in experiment, timepoint anchor

        Returns: ppm correction to calibrate the x axis
        """
<<<<<<< HEAD
        sub_cIDs = []
        k = 0
        p = subpeaks[0]
        for q in subpeaks:
            if abs(p - q) > p2i_interval(sep):
                k += 1
            sub_cIDs.append(k)
            p = q
        include = []
        sub_cIDs = np.array(sub_cIDs)
        for i in set(sub_cIDs):
            ampset = subamps[sub_cIDs == i]
            include.extend(ampset >= r*ampset.max(axis=0))
        return include
    mask = []
    for cid in np.unique(cIDs):
        include = cIDs == cid
        mask.extend(prominent(shifts[include], amps[include]))
    mask = np.array(mask)
    shifts = np.array(shifts)[mask]
    cIDs = np.array(cIDs)[mask]
    params = np.array(params)[mask]
    amps = np.array(amps)[mask]


    # Fit Voigt curves at found peaks
    amp_bounds = [(0.8*data.real[a], 1.2*data.real[a]) for a in shifts]
    vf_params = [((a[0], 0.5*b[0], 0.5*b[0]),) for a, b in zip(shifts, params)]
    vf_bounds = [(((par[0][0]-i2i(5), par[0][0]+i2i(5)), (p2f_interval(0.01), p2f_interval(0.5)),
        (p2f_interval(0.01), p2f_interval(0.5))),) for par in vf_params]
    params, amps, p_err, a_err, found = ng.analysis.linesh.fit_spectrum(
        data, ['v'], vf_params, amps, vf_bounds, amp_bounds, shifts, cIDs,
        p2i_interval(0.3), True, verb=False)
    mask = ~(np.isnan(amps) \
             | np.array([any(np.isnan(pset[0])) for pset in params])) # \
             # | (np.array([sh[0] for sh in shifts]) <= p2i(170)))
    shifts_tup = np.array(shifts)[mask]
    amp_bounds = np.array(amp_bounds)[mask]
    vf_params = np.array(vf_params)[mask]
    vf_bounds = np.array(vf_bounds)[mask]
    shifts = np.array([sh[0] for sh in shifts])[mask]
    params = np.array(params)[mask]
    cIDs = np.array(cIDs, dtype='l')[mask]
    amps = np.array(amps)[mask]
    if plot:
        """Plot found peaks."""
        plot_with_labels(ppm, data.real, shifts, cIDs, ppm_bounds=plot_bounds)

    # ---------------- Assign clusters to reference peaks --------------------
    refsh = pd.read_csv(f"cfg_{isotope}.txt", sep='\t', names=['Shift', 'Compound']) # Shift | Compound
    refsh['Assigned'] = np.nan # Create series for assigned clusters

    for cid in np.unique(cIDs):
        # Assign any reference peaks within the cluster bounds to this cluster
        subpeaks = np.array([i2p(sh) for sh in shifts[cIDs == cid]])
        mask = (refsh['Shift'] > min(subpeaks) - p2p(0.45)) \
                & (refsh['Shift'] < max(subpeaks) + p2p(0.45))
        refpks = refsh.loc[mask, 'Shift'].tolist()

        # If no refpks w/in range, assign the nearest refpk w/in 5ppm to this cluster
        if len(refpks) == 0:
            cshift = i2p(subpeaks.mean())
            mask = (refsh['Shift']-cshift).abs().argsort()[0]
            nearest = refsh.iloc[mask, refsh.columns.get_loc('Shift')]
            if abs(nearest - cshift) < 5:
                refpks = [nearest]
                message('closest_peak_message', cshift, refpks)

        refrows = refsh['Shift'].isin(refpks)
        # Handle collisions:
        if any(~np.isnan(refsh.loc[refrows, 'Assigned'])):
            to_assign = refsh.loc[refrows, :]
            message('collision_message', cid, to_assign)
            colliding = to_assign.loc[~np.isnan(to_assign['Assigned']), :]
            for pk, row in colliding.iterrows():
                cl = colliding.at[pk, 'Assigned']
                if refsh.loc[refsh['Assigned'] == cl, :].shape[0] > 1:
                    message('collision_reassign_message', cl, pk, cid)
                else:
                    message('collision_abort_message', cl, pk, cid)
                    refpks.remove(colliding.at[pk, 'Shift'])

        if len(refpks) == 0:
            message('orphaned_message', cid)
        else:
            refsh.loc[refsh['Shift'].isin(refpks), 'Assigned'] = cid

    # ---------------------- Assign peaks to compounds -----------------------
    assignments = collections.defaultdict(list)
    for cid in np.unique(cIDs):
        # Assign cluster subpeaks to compounds
        include = cIDs == cid
        subamps = np.array(amps[include])
        subpeaks = np.array(shifts[include])
        assigned_ref = refsh[refsh['Assigned'] == cid] # reference shifts assigned to cluster
        cpds = np.unique(assigned_ref['Compound'])
        refpks = set(assigned_ref['Shift'].tolist())
        # Assign all subpeaks to one compound if it owns the cluster
        if cpds.shape[0] == 1:
            assignments[cpds[0]].extend(subpeaks)
        elif cpds.shape[0] > 1:
            # Assign using deconvolution history
            # if history.has_pattern(refpks, len(subpeaks)):
            #     pattern = history.get_pattern(refpks, len(subpeaks))
            #     for cpd, pks in pattern.get_assignments():
            #         assignments[cpd].extend(subpeaks[pks])
            # else:
            splitting_assignments = {}
            print(f"Cluster {cid} has {cpds.shape[0]} compounds.")
            print("In the plot, find the contributions from each " \
                  "compound using the reference shifts listed:")
            with pd.option_context(
                    'display.max_rows', None, 'display.max_columns', None):
                print(assigned_ref)
            plot_with_labels(
                ppm, data.real, subpeaks, range(len(subpeaks)),
                ppm_bounds=(i2p(min(subpeaks))+p2p(0.45),
                            i2p(max(subpeaks))-p2p(0.45))
            )
            for cpd in cpds:
                while True:
                    raw_text = input(f"Subpeak contributions of {cpd}: ")
                    try:
                        indices = [int(i) for i in raw_text.strip().split()]
                        splitting_assignments[cpd] = indices
                        to_assign = subpeaks[indices]
                        break
                    except:
                        print("Invalid assignments.")
                if len(indices) > 0:
                    assignments[cpd].extend(to_assign)
            history.add_pattern(refpks, splitting_assignments)

    all_cpds = np.array([cpd for cpd, apks in assignments.items() if len(apks) > 0])

    # --------------------- CURVE-FIT PEAKS IN WINDOWS -----------------------
    def curve_fit(dic, data, shifts, vf_params, vf_bounds, amps, amp_bounds,
                  cIDs):
        """Perform nmrglue Voigt curve fit on data with parameters."""
        params, amps, found = ng.analysis.linesh.fit_spectrum(
            data, ['v'], vf_params, amps, vf_bounds, amp_bounds, shifts, cIDs,
            p2i_interval(0.5), False, verb=False)
        # mask = ~(np.isnan(amps) \
        #          | np.array([any(np.isnan(pset[0])) for pset in params]))
        return params, amps, found
    # Extract islands with peaks separated by <= 10ppm, including 8ppm buffer
    curve_params = [shifts_tup, vf_params, vf_bounds, amps, amp_bounds, cIDs]
    if isotope == '1H':
        fit_params, fit_amps, found = curve_fit(dic, data, *curve_params)
    else:
        fit_params = []
        fit_amps = []
        p = 0
        q = 0
        for i, shift in enumerate(shifts):
            last = len(shifts) - 1
            if i == last:
                q = i
            if (abs(shift - shifts[q]) > p2i_interval(10)) or (i == last):
                # extract region from p-8 to q+8
                lb = shifts[p] - p2f_interval(8)
                ub = shifts[q] + p2f_interval(8)
                ndic, ndata = ng.process.pipe_proc.ext(dic, data, x1=lb, xn=ub)

                # Shift peak parameters and perform curve fit
                args = [a[p:q+1] for a in curve_params]
                args[0] = shift_params(lb, args[0])[0]
                args[1] = shift_params(lb, *args[1])
                args[2] = shift_params(lb, *args[2])
                nparams, namps, found = curve_fit(ndic, ndata, *args)
                if False: # plot fit peaks with cluster labels over the data.
                    nppm = ng.pipe.make_uc(ndic, ndata, dim=0).ppm_scale()
                    fig = plt.figure()
                    ax = fig.add_subplot(111)
                    ax.plot(nppm, ndata, lw=0.5)
                    sim = ng.analysis.linesh.sim_NDregion( # Simulate spectrum
                        ndata.shape, ['v'], nparams, namps)
                    ax.plot(nppm, sim, lw=0.5)
                    plt.show()
                nparams = shift_params(-1*lb, *np.array(nparams))
                fit_params.extend(nparams)
                fit_amps.extend(list(namps))
                p = i
            q = i
    fit_params = np.array(fit_params)
    fit_amps = np.array(fit_amps)
    resolution = CURVE_FIT_RESOLUTION
    scale = resolution/data.shape[0]
    sppm = np.linspace(ppm[0], ppm[-1], num=resolution)
    if plot: # plot fit peaks with cluster labels over the data.
        fig = plt.figure()
        ax = fig.add_subplot(111)
        ax.plot(ppm, data.real, lw=0.5)
        for cpd in all_cpds:
            color = next(ax._get_lines.prop_cycler)['color']
            include = np.isin(shifts, assignments[cpd])
            idxs = shifts[include]
            sim = ng.analysis.linesh.sim_NDregion( # Simulate spectrum
                (resolution,), ['v'], scale*fit_params[include], fit_amps[include])
            ax.plot(sppm, sim, lw=0.5, color=color)
            ax.plot(ppm[idxs], fit_amps[include], ls='', marker='*', color=color)
            for xx, yy in zip(ppm[idxs], fit_amps[include]):
                ax.annotate(cpd, (xx,yy), textcoords='offset points',
                    xytext=(0,10), ha='center')
        ax.set_xlim(*plot_bounds)
        plt.show()

    # --------------------------- INTEGRATE PEAKS ----------------------------
    # for each compound, integrate the simulated signal of just the peaks
    # belonging to that compound
    signals = {}
    curve = np.zeros((resolution,))
    for cpd in all_cpds:
        include = np.isin(shifts, assignments[cpd])
        sim = ng.analysis.linesh.sim_NDregion( # Simulate spectrum
            (resolution,), ['v'], scale*fit_params[include], fit_amps[include])
        areacurve = -1*np.trapz(sim, x=sppm)
        signals[cpd] = areacurve
        curve += sim

    return signals, curve

def ridge_trace(dic, data, wr=0.01, plot=True):
    """Simple function to get the heights of reference peaks in a spectrum.
    Takes the maximum signal within window of each peak. Does not functionally
    trace ridge across spectra; cannot handle drifting chemical shifts, eg. due
    to pH changes. Shift must remain within window of reference throughout time
    course.

    Parameters:
    dic -- "universal" dictionary for spectrum
    data -- data vector for spectrum
    wr -- window radius, distance from reference shift to include in window

    Returns a dictionary containing the amplitude of each peak.
    """
    uc = ng.pipe.make_uc(dic, data, dim=0)
    isotope = dic["FDF2LABEL"]
    def p2i(xx): return int(uc.f(xx, unit='ppm'))

    signals = {}
    shifts = []
    amps = []
    with open(f"cfg_{isotope}.txt", 'r') as rf:
        for line in rf:
            fields = line.strip().split('\t', 1)
            shift = float(fields[0])
            bounds = (p2i(shift-wr), p2i(shift+wr))
            peak = f"{fields[1]} {shift}"
            amplitude = max(data[bounds[1]:bounds[0]])
            signals[peak] = amplitude
            shifts.append(shift)
            amps.append(amplitude)
    if plot:
        plot_with_labels(uc.ppm_scale(), data, [p2i(s) for s in shifts],
            [str(s) for s in shifts], ppm_bounds=(12., 0.), yopt=amps)

    return signals

def process_trace(loc, item, cf, ps, history, overwrite=OVERWRITE, man_ps=False):
    """Process a single 1D 13C-NMR trace.

    Parameters:
    loc -- path to folder containing traces
    item -- ID of trace to process
    cf -- correction factor for ppm shift
    ps -- list with the default p0, p1 values for phase correction
    history -- history of peak assignments in deconvolutions
    overwrite -- whether to process each spectrum. If False, reads the existing
        "ft" file that has already been processed.
    man_ps -- whether to prompt for manual phase correction

    Returns:
    ppm --  list of ppm values
    trace -- list of signal intensities
    tim --  timestamp of trace, calculated from acquisition data
    phases -- p0, p1 phase shift
    """
    ## GET TIMESTAMP ##
    with open(f"{loc}/{item}/acqus", 'r') as rf:
        for line in rf:
            if line.startswith("$$ 202"):
                timestamp = datetime.datetime.strptime(line[3:22], "%Y-%m-%d %H:%M:%S")

    ## GET BRUKER PARAMS (NS) ##
    bruker_dic, _ = ng.bruker.read(f"{loc}/{item}")
    n_scans = bruker_dic['acqus']['NS']
    isotope = bruker_dic['acqus']['NUC1']

    if os.path.exists(f"{loc}/{item}/ft") and not overwrite:
        # Load a previously processed spectrum
        dic, data = ng.fileio.pipe.read(f"{loc}/{item}/ft")
    else:
        # Convert, LB, ZF, FT
        pipe_output = subprocess.run(
            ["csh", f"{SCDIR}/proc_{isotope}{ver}.com", item],
            stdout=subprocess.PIPE)
        dic, data = ng.fileio.pipe.read(pipe_output.stdout)

        # Coarse PS and manual adjustment
        dic, data = ng.process.pipe_proc.ps(dic, data, p0=ps[0], p1=ps[1])
        if sum(data) < 0:
            dic, data = ng.process.pipe_proc.ps(dic, data, p0=180, p1=0)
        if man_ps:
            p0, p1 = ng.process.proc_autophase.manual_ps(data, notebook=False)
            dic, data = ng.process.pipe_proc.ps(dic, data, p0=p0, p1=p1)

        # Normalize by number of scans
        dic, data = ng.process.pipe_proc.mult(dic, data, r=n_scans, inv=True)

        # Baseline correction
        pipe_output = subprocess.run(
            ["csh", f"{SCDIR}/bl.com"],
            input=to_stream(dic, data),
            stdout=subprocess.PIPE)
        dic, data = ng.fileio.pipe.read(pipe_output.stdout)

        # if isotope == "1H":
        #     data = ng.process.proc_bl.baseline_corrector(data, wd=25)
        #     data = np.float32(data)

        # Calibrate PPM shift
        ppm = ng.pipe.make_uc(dic, data, dim=0).ppm_scale()
        if cf != 0:
            shift = cf*data.shape[0]/(max(ppm) - min(ppm))
            dic, data = ng.process.pipe_proc.ls(dic, data, shift, sw=False)

        # Write for future use
        ng.fileio.pipe.write(f"{loc}/{item}/ft", dic, data, overwrite=True)

    # Pick, fit, and integrate peaks
    ppm = ng.pipe.make_uc(dic, data, dim=0).ppm_scale()
    if isotope == "13C":
        signals, curve = peak_fit(dic, data, history, plot=True, vb=True)
        # signals = ridge_trace(dic, data, plot=False)
        curve = data.real
    else:
        uc = ng.pipe.make_uc(dic, data, dim=0)
        plot_datasets(ppm, [data.real], ppm_bounds=(12, 0))
        plt.plot(data.real)
        plt.show()
        lb = abs(uc.f(0, unit='ppm') - uc.f(1.70, unit='ppm'))
        ub = abs(uc.f(0, unit='ppm') - uc.f(1.97, unit='ppm'))
        ndic, ndata = ng.process.pipe_proc.ext(dic, data, x1=20100, xn=20355) #(x1=20056, xn=20412) # (x1=41543, xn=42239)
        # pipe_output = subprocess.run(
        #     ["csh", f"{SCDIR}/bl.com"],
        #     input=to_stream(ndic, ndata),
        #     stdout=subprocess.PIPE)
        # ndic, ndata = ng.fileio.pipe.read(pipe_output.stdout)

        # ndata = ng.process.proc_bl.base(ndata, nl=[10, 20, 30, 40, 50, 66, 82, 104, 114, 124, 134])
        # ndata = np.float32(ndata)
        # if int(item) < 20:
        #     r = 3800
        # else:
        #     r = 6000
        signals, curve = peak_fit(ndic, ndata, history, r=1, sep=30/2*0.001, plot=True, vb=True)
        # signals = ridge_trace(dic, data, plot=False)
        curve = data.real

    return ppm, data.real, timestamp, signals, n_scans, curve

def message(message, verbose):
    """If in verbose mode, print status message"""
    if verbose:
        print(message)

def process_stack(loc, ids, initial=None, iso='13C', vb=True, dry_run=DRY_RUN):
    """Process entire NMR stack and write to xlsx file.

    Parameters:
    loc -- path to folder containing traces
    ids -- list of IDs
    initial -- ID of initial acquisition, if different from first ID \
        (to find initial timepoint)
    vb -- if True, print status messages
    dry_run -- if True, does not write the Excel file
    """
    message("Begin NMR stack process.", vb)
    if initial == None:
        initial = ids[0]

    header = [[], []]
    stack = []
    history = DeconvolutionHandler()
    curves = []

    ## calibrate and get correction factor ##
    message("Calibrate autophase and PPM shift...", vb)
    cf, time0, phases, c_ppm = calibrate_process(loc, ids[0], initial, iso, vb)
    c_ppm = c_ppm[(c_ppm <= 200) & (c_ppm >= 0)]
    stack.append(c_ppm)

    ## process all traces ##
    message("Begin processing " + iso + " traces.", vb)
    for i, item in enumerate(ids):
        message(f"Processing file {item}...", vb)
        # Process spec and chop signal vector
        ppm, trace, ts, signals, n_scans, curve = process_trace(
            loc, item, cf, phases, history
        )
        start_index = next(i for i, shift in enumerate(ppm) if shift < 200)
        idx = (start_index, start_index+len(stack[0]))
        vector = trace[idx[0]:idx[1]]
        curves.append(curve)

        # Store data and check for continuity
        stack.append(vector)
        delta_t = (ts - time0).total_seconds()/3600.
        header[0].append(item)
        header[1].append(delta_t)
        if i == 0:
            traj = pd.DataFrame(
                np.zeros((len(ids), len(signals)+2)),
                columns=['Time', 'Scans'] + [cpd for cpd in signals])
        signals['Time'] = delta_t
        signals['Scans'] = n_scans
        for cpd, cnc in signals.items():
            traj.at[i, cpd] = cnc
        it = iter(stack)
        the_len = len(next(it))
        if not all(len(l) == the_len for l in it):
            print("PPM mismatch. Abort.")
            return

    stem = loc.split('/')[-1]

    fig = plt.figure(figsize=(15,11), constrained_layout=True)
    ax = plt.axes(projection='3d')
    ax.set_proj_type('ortho')
    ax.grid(False)
    if iso == "13C":
        xrange = ppm.shape[0]
        xmin = 0
        xmax = 200
        lcol = 'indigo'
        baseline = -20.
    else:
        xrange = ppm.shape[0]
        xmin = 0.5
        xmax = 6.0
        # zmax = traj["Isocaproate 0.8642"].max()
        # zmax = traj["Acetate 1.91"].max()
        zmax=100
        lcol = 'turquoise'
        baseline = -2000.
    colors = ['darkblue', 'deepskyblue', 'blue', 'lightskyblue', 'dodgerblue']
    pp_array = np.linspace(ppm[0], ppm[-1], num=xrange)
    plot_ppm = [xmax] + list(pp_array[(pp_array <= xmax) & (pp_array >= xmin)]) + [xmin]
    verts = []
    for i in range(len(curves)-1, -1, -1):
        curve = [baseline] + list(curves[i][(pp_array <= xmax) & (pp_array >= xmin)]) + [baseline]
        curve = [min(x, zmax) if plot_ppm[i] < 4.35 or plot_ppm[i] > 5.15 else 0 for i, x in enumerate(curve)]
        # ax.plot3D(plot_ppm, [header[1][i] for t in plot_ppm], curve, lw=0.3)
        verts.append(list(zip(plot_ppm, curve)))
    if iso == "13C":
        poly = mpl.collections.PolyCollection(
            verts,
            edgecolors=mpl.cm.get_cmap('plasma_r', len(verts)).colors,
            facecolors='w',
            linewidths=0.3,
        )
    else:
        poly = mpl.collections.PolyCollection(
            verts,
            edgecolors=[colors[i % len(colors)] for i in range(len(verts))],
            facecolors='w',
            linewidths=0.6,
        )
    # poly.set_alpha(0.7)
    ax.add_collection3d(poly, zs=header[1][::-1], zdir='y')
    ax.set_xlabel(f"{iso} chemical shift (ppm)")
    ax.set_xlim3d(xmax, xmin)
    ax.set_ylabel("Time (h)")
    ax.set_ylim3d(0, max(header[1]))
    ax.set_zlabel("NMR signal (unitless)")
    # ax.set_zlim3d(min([min(cv) for cv in curves]), max([max(cv) for cv in curves]))
    ax.set_zlim3d(baseline, zmax)
    ax.view_init(12., -97.)
    # if iso == "13C":
    #     plt.savefig(f"Stack_{iso}_1200ppi.png", format="png", dpi=1200)
    # else:
    #     plt.savefig(f"Stack_{iso}.svg")
    plt.close('all')

    ax = traj.plot(x='Time', y=list(traj.columns)[2:], marker='.', lw=2)
    ax.set_xlabel("Time (h)")
    ax.set_ylabel("NMR signal (unitless)")
    plt.savefig(f"Traj_{iso}_vec.svg", format="svg")
    plt.close('all')

    ## write excel file ##
    message("Trace processing complete.", vb)
    if not dry_run:
        message("Writing full stack to Excel file.", vb)
        stack_array = np.array(stack)
        df = pd.DataFrame(stack_array[1:], columns=stack_array[0], index=header[1])
        writer = pd.ExcelWriter(f"{loc}/{stem}_{iso}.xlsx", engine='xlsxwriter')
=======
        # Get timestamp anchor
        acq1_dic, _ = ng.bruker.read(f"{self.path}/{self.acq1}")
        self.timestamp = datetime.datetime.fromtimestamp(acq1_dic['acqus']['DATE'])

        if not overwrite and os.path.isfile(f"{self.path}/calibrate_{self.expt}.txt"):
            self.read_calibration()
            return

        # Process initial FID and calibrate phase and ppm shift
        spec_id = self.ordered_fids[0]
        fid = Spectrum(spec_id, self)
        fid.process(manual_ps=True)
        CalibrateWindow(fid.ppm, fid.data, self)
        fid.calibrate(update_ft=True)
        self.spectra[spec_id] = fid
        self.write_calibration()

    def process_fids(self, overwrite=False, auto_bl=True, manual_bl=False):
        for spec_id in self.ordered_fids:
            if spec_id in self.spectra:
                spec = self.spectra[spec_id]
                if spec.is_processed:
                    continue
            else:
                spec = Spectrum(spec_id, self)
            try:
                spec.process(manual_ps=False, overwrite=overwrite, auto_bl=auto_bl, 
                                    manual_bl=manual_bl)
                self.spectra[spec_id] = spec
            except Exception as err:
                print(f"There was an error during the processing of trace {spec_id}:")
                print(Exception, err, '\n')
                print(traceback.format_exc())
                print("\nAborting process routine.")
                return

    def write_stack(self, suffix=None):
        """Write processed stack to Excel."""
        if suffix is None:
            suffix = ""
        else:
            suffix = "_" + suffix
        spectra = []
        vectors = []
        timestamps = []
        areas = []
        areas_index = []
        for spec_id in self.ordered_fids:
            spec = self.spectra[spec_id]
            if spec.is_processed:
                spectra.append(spec)
                vectors.append(spec.data)
                timestamps.append(spec.time_elapsed)
            if spec.is_peakfit:
                areas.append(spec.cpd_areas)
                areas_index.append(spec.time_elapsed)
        stack_array = np.array(vectors)
        df = pd.DataFrame(stack_array, columns=spectra[0].ppm, index=timestamps)
        print(f"\tCollected {len(spectra)} processed of {len(self.ordered_fids)} total spectra.")
        print(f"\tCollected {len(areas)} peak-fit of {len(self.ordered_fids)} total spectra.")

        savepath = f"{self.path}/{self.basename}_{self.expt}{suffix}.xlsx"
        try:
            writer = pd.ExcelWriter(savepath, engine='xlsxwriter')
            print(f"\tOpened {savepath}.")
        except FileNotFoundError:
            print(f"\tCould not save {savepath}: directory does not exist.")
            return
        
        print("\tWriting processed spectra...")
>>>>>>> 84a36c56
        df = df.T
        df.to_excel(writer, sheet_name='trace', startrow=1)
        ws = writer.sheets['trace']
        ws.write(0, 0, 'trace')
        ws.write(1, 0, 'ppm')
        for i, item in enumerate(self.ordered_fids):
            ws.write(0, i + 1, item)

        if self.refpeaks is not None:
            print("Writing reference shifts...")
            self.refpeaks.to_excel(writer, sheet_name='cfg')
        else:
            print("No config loaded, will not write reference shifts.")

        if len(areas) > 0:
            print("Writing peak table...")
            df = pd.DataFrame(areas, index=areas_index)
            df.to_excel(writer, sheet_name='area')
        else:
            print("No peak-fit spectra, will not right integrals table.")

        print("Saving file...")
        writer.save()
<<<<<<< HEAD
        message(f"Completed successfully. Output: {loc}/{stem}_{iso}.xlsx", vb)

def detect_spectra(iso='13C', init=11):
    """Returns a list of spectra IDs for the given isotope."""
    iso_spectra = []
    dirs = glob.glob('*/')
    st = [str(y) for y in sorted([int(x[:-1]) for x in dirs if str.isdigit(x[:-1])])]
    for fn in st:
        if int(fn) >= int(init):
=======
        print(f"Done. Written to {savepath}.")

    def peakfit_fids(self, overwrite=False):
        print("Beginning peak fitting procedure for the stack.")
        for spec_id in self.ordered_fids:
            spec = self.spectra[spec_id]
            if spec.is_peakfit:
                print(f"Skipping fid {spec_id}: it is already peak-fit.")
                continue
            if not overwrite and os.path.isfile(f"{spec.path}/peaklist.txt"):
                print(f"Loading existing peaklist for fid {spec_id}.")
                spec.load_peaklist()
                continue
>>>>>>> 84a36c56
            try:
                spec.peak_fit()
            except Exception as err:
                print(f"There was an error during the peak fitting of fid {spec_id}:")
                print(Exception, err, '\n')
                print(traceback.format_exc())
                print("\nAborting peak fit routine.")
                return
            if not prompt_continue():
                return

class PeakList():
    def __init__(self, shifts, peakw, amps, cIDs, assignments=dict()):
        self.shifts = shifts
        self.peakw = peakw
        self.amps = amps
        self.cIDs = cIDs
        self.assignments = assignments

    def filter_peaks(self, mask):
        """Filter peak parameters using a boolean mask.
        
        Parameters:
        mask : the boolean mask with which to filter the peaks. Each position should be
            True to include the peak or False to discard it."""
        self.shifts = self.shifts[mask]
        self.peakw = self.peakw[mask]
        self.amps = self.amps[mask]
        self.cIDs = self.cIDs[mask]

    def ng_shifts(self):
        """Get shifts array formatted for nmrglue"""
        return np.array([(s,) for s in self.shifts])

class Spectrum():
    def __init__(self, id: str, parent: Stack):
        self.id = id
        self.parent = parent
        self.path = f"{self.parent.path}/{self.id}"
        self.is_processed = False
        self.is_peakfit = False

    def process(self, manual_ps=False, overwrite=True, auto_bl=True, manual_bl=False):
        """Process 1D-NMR fid.
        Includes LB, ZF, FT, PS, BL, and PPM shift calibration.

<<<<<<< HEAD
def main(iso, init):
    """Call stack processing function."""
    print("Welcome to NMR processing pipeline.\n")
    if iso not in ("1H", "13C"):
        print("Isotope not recognized.")
        return
    loc = os.getcwd()
    if INDICES is not None:
        indices = INDICES
    else:
        indices = detect_spectra(iso=iso, init=init)
    print("Beginning calibration with following parameters:")
    print("\t- Directory: " + loc)
    print(f"\t- {iso} spectrum IDs: " + ', '.join(indices))
    print("\t- Initial timepoint reference: " + init)
    process_stack(loc, indices, initial=init, iso=iso, vb=True)

def handle_args(args):
    if len(args) < 1:
        iso = '13C'
    elif args[0] in ['-h', '--help']:
        print("Spectral processing script.")
        print("===========================")
        print("Command line args:")
        print("\t1. Isotope. Supported: 1H, 13C (default), 31P.")
        print("\t2. Initial spectrum. Timestamp used as t0. Default=11.")
        return '13C', '11'
    elif args[0] in ['13C', '1H', '31P']:
        iso = args[0]
    else:
        try:
            init = str(int(args[0]))
        except ValueError:
            print("Invalid arguments.")
            return None
    if len(args) > 1:
        try:
            init = str(int(args[1]))
        except ValueError:
            print("Invalid arguments.")
            return None
    else:
        init = '11'
    if len(args) > 2:
        print("Ignoring excess arguments: " + " ".join(args[2:]))
    return iso, init
=======
        Parameters:
        manual_ps (False) : Interactively phase-correct and update the phase parameters 
            for the parent stack.
        overwrite (True) : True will force overwrite of existing FT-NMR spectra. False 
            will load an existing FT-NMR spectrum if exists, and skip processing.
        auto_bl (True) : Perform automatic baseline correction using NMRPipe.
        manual_bl (False) : Perform interactive baseline correction.
        """
        print(f"Processing fid {self.id}.")
        print("Loading metadata...")
        dic, _ = ng.bruker.read(self.path)
        n_scans = dic['acqus']['NS']
        self.timestamp = datetime.datetime.fromtimestamp(dic['acqus']['DATE'])
        self.time_elapsed = (self.timestamp - self.parent.timestamp).total_seconds()/3600.

        if os.path.exists(f"{self.path}/ft") and not overwrite:
            print(f"Loading existing processed spectrum for fid {self.id}.")
            self.dic, self.data = ng.fileio.pipe.read(f"{self.path}/ft") # Load a previously processed spectrum
            self.data = self.data.real
            self.uc = ng.pipe.make_uc(self.dic, self.data, dim=0)
            self.ppm = self.uc.ppm_scale()
            self.is_processed = True
            return
>>>>>>> 84a36c56

        print("Processing spectrum with NMRPipe...")
        self.dic, self.data = pipe_process(self.parent.expt, f'{self.path}')  # Convert, LB, ZF, FT

        print("Performing phase correction...")
        self.dic, self.data = ng.process.pipe_proc.ps(self.dic, self.data, p0=self.parent.p0, p1=self.parent.p1)
        # if sum(self.data) < 0:
        #     self.dic, self.data = ng.process.pipe_proc.ps(self.dic, self.data, p0=180, p1=0) # Flip if below axis
        if manual_ps:
            p0, p1 = ng.process.proc_autophase.manual_ps(self.data, notebook=False)
            self.dic, self.data = ng.process.pipe_proc.ps(self.dic, self.data, p0=p0, p1=p1)
            self.parent.p0 = p0
            self.parent.p1 = p1

        print("Normalizing spectrum intensity...")
        self.dic, self.data = ng.process.pipe_proc.mult(self.dic, self.data, r=n_scans, inv=True) 
        self.uc = ng.pipe.make_uc(self.dic, self.data, dim=0)
        self.ppm = self.uc.ppm_scale()

        if auto_bl:
            print("Performing baseline correction using NMRPipe...")
            self.dic, self.data = pipe_bl(self.dic, self.data)  
        if manual_bl:
            print("Performing interactive baseline correction...")
            nodes = np.arange(min(self.ppm), max(self.ppm), 0.4)
            baseline_corrector = Baseline(self.ppm, self.data, nodes, 11, nr=0.1)
            plt.show()
            bl = baseline_corrector.get_baseline()
            self.data = np.float32(self.data) - np.float32(bl)

        print("Calibrating PPM shift...")
        self.calibrate()

        print("Writing processed FT spectrum...")
        ng.fileio.pipe.write(f"{self.path}/ft", self.dic, self.data, overwrite=True)
        self.is_processed = True
        print(f"Done processing fid {self.id}.")

    def calibrate(self, update_ft=False):
        if self.parent.cf == 0:
            return
        ppm_range = max(self.ppm) - min(self.ppm)
        np = self.data.shape[0]
        shift = self.parent.cf * (np / ppm_range)
        self.dic, self.data = ng.process.pipe_proc.ls(self.dic, self.data, shift, sw=False)
        self.uc = ng.pipe.make_uc(self.dic, self.data, dim=0)
        self.ppm = self.uc.ppm_scale()
        if update_ft:
            ng.fileio.pipe.write(f"{self.path}/ft", self.dic, self.data, overwrite=True)

    def plot(self, yys=[], ppm_bounds=None, show=True, ax=None, **kwargs):
        if ax is None:
            fig = plt.figure()
            ax = fig.add_subplot(111)
        if ppm_bounds == None:
            ppm_bounds = self.parent.ppm_bounds
        ax.plot(self.ppm, self.data, lw=0.5, **kwargs)
        for yy in yys:
            ax.plot(self.ppm, yy, lw=0.5)
        ax.set_xlim(*ppm_bounds)
        if show:
            plt.show()

    def plot_with_labels(self, label_x, labels, yys=[], ppm_bounds=None, label_y=None, **kwargs):
        fig = plt.figure()
        ax = fig.add_subplot(111)
        self.plot(yys=yys, ppm_bounds=ppm_bounds, show=False, ax=ax)
        label_ppm = self.ppm[label_x]
        if label_y is None:
            label_y = self.data[label_x]
        ax.plot(label_ppm, label_y, ls='', marker='*', **kwargs)
        for ci, xi, yi in zip(labels, label_ppm, label_y):
            ax.annotate(ci, (xi,yi), textcoords='offset points', xytext=(0,10), ha='center')
        plt.show()

    def ppm_to_float_span(self, xx):
        """Convert a distance in PPM to a distance in points (float representation)."""
        return abs(self.uc.f(0, unit='ppm') - self.uc.f(xx, unit='ppm')) # convert PPM scale to index
    
    def ppm_to_int_span(self, xx):
        """Convert a distance in PPM to a distance in points (integer representation)."""
        return int(self.ppm_to_float_span(xx)) # convert PPM scale to index # convert PPM scale to index
    
    def ppm_to_float(self, xx):
        """Convert a chemical shift in PPM to float representation."""
        return self.uc.f(xx, unit='ppm')
    
    def ppm_to_int(self, xx):
        return int(self.ppm_to_float(xx))
    
    def float_to_ppm(self, yy): 
        """Convert a chemical shift in float or integer representation to PPM."""
        return self.uc.ppm(yy) # convert index to PPM shift
    
    def float_to_ppm_span(self, yy):
        """Convert a distance in points (float or integer representation) to PPM."""
        return abs(self.uc.ppm(0) - self.uc.ppm(yy))

    def peak_pick_sg(self, plot=True):
        """Use Savitzky-Golay method to detect both fine and coarse peaks.
        
        TODO: tune for 13C
        
        Parameters:
        plot : whether to plot the SG second derivative with found peaks
        """
        if self.parent.isotope.id == '1H':
            noise_bounds = (self.ppm_to_float(12), self.ppm_to_float(8))
            coarse, cpeakw = self.sg_findpeaks(101, 2, prominence_sg=5, prominence_fid=5, noise_bounds=noise_bounds, plot=plot)
            fine, fpeakw = self.sg_findpeaks(11, 2, prominence_sg=8, prominence_fid=12, noise_bounds=noise_bounds, plot=plot)
        # elif isotope == '13C': # TODO: OPTIMIZE FOR 13C
        #     nr = (int(uc.f(160, unit="ppm")), int(uc.f(130, unit="ppm")))
        #     coarse_peaks = list(sg_peakpick(data, 31, 3, r=2, nr=nr))
        #     fine_peaks = list(sg_peakpick(data, 11, 2, r=5, nr=nr))
        all_peaks = fine + coarse
        all_widths = fpeakw + cpeakw
        shifts = np.array(all_peaks)
        peakw = np.array([(pkw,) for pkw in all_widths])
        amps = np.array([self.data.real[a] for a in fine] + [0.5*self.data.real[a] for a in coarse])
        _, cIDs = cluster_peaks(self.peaklist.ng_shifts(), self.parent.isotope.fit_cluster_msep)
        cIDs = np.array(cIDs)
        return PeakList(shifts, peakw, amps, cIDs)

    def peaks_from_reference(self):
        """Set peaks using reference shifts from cfg_ISOTOPE.txt."""
        assignments = collections.defaultdict(list)
        shifts = []
        for cpshift, cpd in self.parent.refpeaks.itertuples(index=False, name=None):
            cpshift = int(self.ppm_to_int(cpshift))
            assignments[cpd].append(cpshift)
            shifts.append(cpshift)
        shifts = np.array(shifts)
        peakw = np.array([(self.ppm_to_float_span(0.025),) for _ in shifts])
        amps = np.array([self.data.real[sh] for sh in shifts])
        _, cIDs = cluster_peaks(self.peaklist.ng_shifts(), self.parent.isotope.fit_cluster_msep)
        cIDs = np.array(cIDs)
        return PeakList(shifts, peakw, amps, cIDs, assignments=assignments)

    def peak_pick_ng(self, r=6):
        """Pick peaks using the nmrglue.analysis.peakpick.pick function.
        
        Parameters:
        r : the number of noise standard deviations at which to set the peak detection
            threshold.
        
        Other parameters are defined in isotopes.json.
        """
        msep = self.parent.isotope.peak_pick_msep
        pthres = r*rmse(self.data[(self.ppm <= 160) & (self.ppm >= 130)])
        shifts_tup, cIDs, peakw, amps = ng.analysis.peakpick.pick( # Find peaks
            self.data, pthres=pthres, msep=(self.ppm_to_int_span(msep),),
            algorithm='thres-fast', est_params=True, lineshapes=['l'],
            cluster=True, c_ndil=self.ppm_to_int_span(0.3), table=False
        )
        peaklist = PeakList(
            np.array([s[0] for s in shifts_tup]), # shifts
            np.array(peakw),
            np.array(amps),
            np.array(cIDs)
        )
        return peaklist

    def assign_peaks(self, shifts, cIDs):
        """Assign peaks to clusters using picked peaks, reference shifts, and isotope assignment params."""
        # Prepare arrays and constants for use within the loop
        isotope = self.parent.isotope
        refshifts = np.array([self.ppm_to_float(v) for v in self.parent.refpeaks["Shift"].to_numpy()])
        assignments = collections.defaultdict(list) # dict to store compound assignments
        rev_assignments = dict() # for UI-select
        display_window = self.ppm_to_float_span(isotope.assignment_display_window)
        cluster_tolerance = self.ppm_to_float_span(isotope.assignment_cluster_msep)

        # Assign compound to peaks by proximity to reference shifts, handling collisions
        # Iterate: cluster ID
        for cid in np.unique(cIDs):
            subpeaks = shifts[cIDs == cid] # detected peaks w/in cluster
            clb = subpeaks.min() - cluster_tolerance # calculate cluster bounds
            cub = subpeaks.max() + cluster_tolerance

            # Determine which reference peaks fall within cluster bounds
            close_refpks = [i for i, xx in enumerate(refshifts) if xx > clb and xx < cub]

            # Assign peaks to compounds; skip clusters with no nearby reference shifts
            if len(close_refpks) == 1:
                # If only one matched ref. peak, assign all cluster sub-peaks to that compound
                cpd = self.parent.refpeaks.at[close_refpks[0], 'Compound']
                assignments[cpd].extend(subpeaks)
                rev_assignments.update({pk: cpd for pk in subpeaks})
            elif len(close_refpks) > 1: # Collision!
                # If multiple ref. peaks, manually assign sub-peaks in plot window
                colliding_refs = self.parent.refpeaks.loc[close_refpks, :]
                print(f"Cluster {cid} assigned to {len(close_refpks)} conflicting reference peaks.")
                print("In the plot, find the contributions from each peak using the reference shifts listed.")
                ppm_bounds = (
                    self.float_to_ppm(min(subpeaks) - display_window), 
                    self.float_to_ppm(max(subpeaks) + display_window)
                )
                to_update = {}
                ConflictWindow(self.ppm, self.data, ppm_bounds, cid, subpeaks, colliding_refs, to_update)
                for cpd, pks in to_update.items():
                    assignments[cpd].extend(pks)
                    rev_assignments.update({pk: cpd for pk in pks})

        return assignments, rev_assignments

    def define_curveshape(self, cv):
        """Define curve fitting parameters for curveshapes.
        
        Parameters:
        cv : string representing curveshape. Supported shapes:
            - l : Lorentzian
            - g : Gaussian
            - v : Voigt (Lorentzian/Gaussian convolution)
            - gb : Gubmel function (bell shape with skew)
            - sl : Split Lorentzian
        """
        isotope = self.parent.isotope
        peaklist = self.peaklist
        ppm_delta = self.ppm_to_float_span(isotope.fit_ppm_delta)
        fwhm_max = self.ppm_to_float_span(isotope.fit_fwhm_max)
        if cv == 'sl':
            # Special case for split Lorentzian
            amps = []
            amp_bounds = []
            for x in self.shifts:
                delp = 0.209*0.6
                ppm_range = (self.ppm < (self.float_to_ppm(x) + delp)) \
                            & (self.ppm > (self.float_to_ppm(x) - delp))
                maxb = self.data[ppm_range].max()
                amps.append(maxb)
                amp_bounds.append((0.05, 1.2*maxb))
            amps = np.array(amps)
            amp_bounds = np.array(amp_bounds)
        else:
            # amps = np.array([self.data.real[int(a)] for a in self.shifts], dtype=np.float64)
            amps = self.peaklist.amps
            amp_bounds = np.array([(0.05, 1.2*a) for a in amps])

        # Define start parameters and bounds for each peak
        if cv == 'v':
            cparams = np.array([((a, b[0], b[0]),) for a, b in zip(peaklist.shifts, peaklist.peakw)])
            cbounds = []
            for par in cparams:
                cbounds.append(((
                    (par[0][0] - ppm_delta, par[0][0] + ppm_delta),    # shift bounds
                    (0., self.ppm_to_float_span(fwhm_max)), # gauss bounds
                    (0., self.ppm_to_float_span(fwhm_max)), # lorentz bounds
                ),))
        elif cv == 'l' or cv == 'g':
            # Lorentzian function
            cparams = np.array([((a, b[0]),) for a, b in zip(peaklist.shifts, peaklist.peakw)])
            cbounds = []
            for par in cparams:
                cbounds.append(((
                    (par[0][0] - ppm_delta, par[0][0] + ppm_delta),    # shift bounds
                    (0., fwhm_max), # lorentz or gauss bounds
                ),))
        elif cv == 'gb':
            # Custom Gumbel function
            cparams = np.array([((a, -1*b[0]),) for a, b in zip(peaklist.shifts, peaklist.peakw)])
            cbounds = []
            for par in cparams:
                cbounds.append(((
                    (par[0][0] - ppm_delta, par[0][0] + ppm_delta),    # shift bounds
                    (-1*fwhm_max, 0.), # beta bounds
                ),))
            cv = gumbel_hb()
        elif cv == 'sl':
            # Custom split lorentzian function. Split peaks have identical parameters.
            cparams = np.array([((a, b[0], self.ppm_to_float_span(0.209)),) for a, b in zip(peaklist.shifts, peaklist.peakw)])
            cbounds = []
            for par in cparams:
                cbounds.append(((
                        (par[0][0] - ppm_delta, par[0][0] + ppm_delta),    # shift bounds
                        (0., self.ppm_to_float_span(fwhm_max)), # lorentz bounds
                        (self.ppm_to_float_span(0.208), self.ppm_to_float_span(0.210)),   # J-constant bounds
                    ),))
            cv = split_lorentz_fwhm()

        return cv, cparams, cbounds, amps, amp_bounds

    def curve_fit(self, cv='l'):
        """Perform curve fitting in windows."""
        cv, cparams, cbounds, amps, amp_bounds = self.define_curveshape(cv)
        self.cv = cv
        shifts_tup = self.peaklist.ng_shifts()
        isotope = self.parent.isotope
        cluster_sep = self.ppm_to_float_span(isotope.fit_cluster_msep)
        fit_reach = self.ppm_to_float_span(isotope.fit_reach)
        cbounds = np.array(cbounds)
        rIDs = np.array([1 for _ in shifts_tup])

        # Prepare arrays and constants for use within the loop
        curve_params = [cparams, amps, cbounds, amp_bounds, shifts_tup, rIDs]
        fit_params = np.zeros_like(cparams)      # array for fit result, curve shift + FWHM
        fit_amps = np.zeros_like(amps)      # array for fit result, curve amplitudes

        # Calculate curve fitting windows and iterate for curve fit
        n_fitwd, fitwd = cluster_peaks(shifts_tup, cluster_sep)
        for wid in range(n_fitwd):
            mask = (fitwd == wid)
            fit_args = [pset[mask] for pset in curve_params]
            
            # slice region from +/- <cluster_reach> for curve-fitting
            lb = min(self.peaklist.shifts[mask]) - cluster_sep # 0.5*cluster_sep
            ub = max(self.peaklist.shifts[mask]) + cluster_sep # 0.5*cluster_sep
            _, ndata = ng.process.pipe_proc.ext(self.dic, self.data, x1=lb, xn=ub)

            # Shift peak parameters into slice and perform curve fit
            fit_args[4] = shift_params(lb, fit_args[4])[0]  # Shift ppm shift
            fit_args[0] = shift_params(lb, *fit_args[0])    # Shift VP params
            fit_args[2] = shift_params(lb, *fit_args[2])    # Shift VP param bounds
            maxfev = 200000
            nparams, namps, _ = ng.analysis.linesh.fit_spectrum(
                ndata, 
                [cv],
                *fit_args,
                self.ppm_to_int_span(fit_reach), 
                False, 
                verb=False,
                maxfev=200000,
            )
            nparams = shift_params(-1*lb, *np.array(nparams)) # rescale result to full PPM axis

            # Deposit curve-fit parameters
            fit_params[mask] = np.array(nparams)
            fit_amps[mask] = np.array(namps)

        self.fit_params = fit_params
        self.fit_amps = fit_amps

    def pack_peaks(self):
        """Pack parameters into Peak object for manual assignment."""
        rev_assignments = {}
        for cpd, pklist in self.peaklist.assignments.items():
            rev_assignments.update({pk: cpd for pk in pklist})
        peak_curves = []
        for sh, pars, amp in zip(self.peaklist.shifts, self.fit_params, self.fit_amps):
            shift = self.float_to_ppm(pars[0][0])
            fwhm = self.float_to_ppm_span(pars[0][1])
            cpd = rev_assignments.get(sh, "Unassigned")
            peak_curves.append(Peak(self.parent.isotope, shift, amp, l_fwhm=fwhm, cpd=cpd))
        return peak_curves

    def unpack_peaks(self, ui_peaks):
        """Unpack parameters from Peak object into nmrglue-compatible array structures."""
        shifts = []
        peakw = []
        amps = []
        all_cpds = []
        assignments = collections.defaultdict(list)
        for pk in ui_peaks:
            if pk.lw == 0.0 or pk.y == 0.0:
                continue
            sh = self.ppm_to_int(pk.get_x())
            shifts.append(sh)
            peakw.append((self.ppm_to_float_span(pk.get_lw()),))
            amps.append(pk.y)
            assignments[pk.cpd].append(sh)
            all_cpds.append(pk.cpd)
        _, cIDs = cluster_peaks([(sh,) for sh in shifts], self.parent.isotope.fit_cluster_msep)
        self.peaklist = PeakList(np.array(shifts), np.array(peakw), np.array(amps), cIDs, assignments=assignments)
        self.fit_params = np.array([((a, b[0]),) for a, b in zip(self.peaklist.shifts, self.peaklist.peakw)])
        self.fit_amps = self.peaklist.amps
        self.all_cpds = np.array(all_cpds)

    def refine_curves(self):
        print("Initial peak fit complete. Packing parameters for manual assignment...")
        peak_curves = self.pack_peaks()
        print("Begin manual assignment.")
        w = Window(
            self.parent.isotope, 
            peak_curves, 
            self,
        ) # edits peak_curves in-place
        w.display()
        peak_curves = w.get_peaks()
        print("Unpacking parameters...")
        self.unpack_peaks(peak_curves)
        print("Writing peak parameters...")
        self.write_peaks(peak_curves)

    def simulate_peaks(self, resolution):
        """Simulate curve-fit peaks and integrate."""
        scale = resolution/self.data.shape[0]
        self.sim_ppm = np.linspace(self.ppm[0], self.ppm[-1], num=resolution)
        
        self.sim_params = scale*self.fit_params
        sim_peaks = []
        sim_areas = []
        
        for params, amps in zip(self.fit_params, self.fit_amps):
            sim_peak = ng.analysis.linesh.sim_NDregion( # Simulate spectrum in high-resolution
                (resolution,), 
                [self.cv], 
                [scale*params], 
                [amps],
            )
            sim_peaks.append(sim_peak)
            sim_areas.append(-1*np.trapz(sim_peak, x=self.sim_ppm))

        self.sim_peaks = np.array(sim_peaks)
        self.sim_areas = np.array(sim_areas)
        self.sim_curve = np.sum(self.sim_peaks, axis=0)

        self.cpd_areas = {}
        for cpd, area in zip(self.all_cpds, self.sim_areas):
            self.cpd_areas.update({
                cpd: self.cpd_areas.get(cpd, 0.) + area
            })
    
    def write_peaks(self, peak_curves):
        """Write peak list to FID directory"""
        peak_records = [pk.to_record() for pk in peak_curves]
        df = pd.DataFrame(peak_records)
        df.to_csv(f"{self.path}/peaklist.txt", sep="\t")

    def calculate_residual(self):
        """Calculate residual from simulated spectrum."""
        sim_native = ng.analysis.linesh.sim_NDregion( # Simulate spectrum in native resolution
            (self.data.shape[0],), 
            [self.cv], 
            self.fit_params, 
            self.fit_amps,
        )
        self.residuals = self.data - sim_native

    def plot_fit_curves(self):
        """Plot simulated spectrum and constituent curves."""
        fig, ax = plt.subplots()
        self.plot(ax=ax, zorder=2, show=False)
        cpd_sim_specs = {}
        cpd_colors = {cpd: next(ax._get_lines.prop_cycler)['color'] for cpd in np.unique(self.all_cpds)}
        ppm_shifts = [self.float_to_ppm(sh) for sh in self.peaklist.shifts]

        # Plot simulated peaks with annotated summits
        for cpd, sim_peak, shift, amp in zip(self.all_cpds, self.sim_peaks, ppm_shifts, self.fit_amps):
            color = cpd_colors[cpd]
            ax.plot(self.sim_ppm, sim_peak, lw=0.5, color=color, zorder=4)
            ax.plot(shift, amp, ls='', marker='*', color=color, zorder=5)
            ax.annotate(cpd, (shift,amp), textcoords='offset points', xytext=(0,10), ha='center', zorder=6)
            cpd_spec = cpd_sim_specs.get(cpd, np.zeros_like(self.sim_ppm))
            cpd_sim_specs.update({
                cpd: cpd_spec + sim_peak
            })

        # Plot sum curve for each compound
        for cpd, sim_spec in cpd_sim_specs.items():
            color = cpd_colors[cpd]
            ax.plot(self.sim_ppm, sim_spec, lw=1, color=color, zorder=4)

        # Plot total simulated signal + residual and show plot
        ax.plot(self.sim_ppm, self.sim_curve, lw=0.5, color='k', zorder=3)
        ax.plot(self.ppm, self.residuals, lw=0.5, color='gray', zorder=1)
        ax.set_xlim(self.parent.ppm_bounds)
        plt.show()

    def peak_fit(self, r=6, sep=0.005, peak_method='guess', plot=True, vb=False, cv='l'):
        """Peak-pick NMR spectrum.
        Includes peak-picking, peak assignment, and integration functionality. The
        reference peaks to be fit should be specified in cfg_{isotope}.txt and
        provided in the directory of the run to be processed.

        Parameters:
        ppm -- chemical shift axis of the data, in ppm
        data -- signal axis of the data
        r -- RMSE noise threshold for peak detection (default: 6)
        plot -- True (default) to plot fit peaks with cluster labels over the data.
        vb -- True for verbose mode.

        Returns a dictionary mapping compounds to their peak areas, a curve
        summing all of the fit peaks, and a list of lists acting as a table of peak data.
        """
        print(f"Beginning peak-fitting routine for spectrum {self.id}.")
        plot_bounds = self.parent.ppm_bounds
        # plot_bounds_hz = [uc.hz(uc.f(ele, unit='ppm')) for ele in plot_bounds]

        print(f"Performing peak picking subroutine with method {peak_method}...")
        if peak_method == 'from_cfg':
            self.peaklist = self.peaks_from_reference()
        elif peak_method == 'ui_select':
            self.peaklist = self.peak_pick_sg()
        elif peak_method == 'guess':
            self.peaklist = self.peak_pick_ng(r=r)

        if len(self.peaklist.shifts) == 0:
            # Exit if no peaks detected
            print("No peaks detected; exit.")
            return {}, []

        if plot:
            self.plot_with_labels(self.peaklist.shifts, self.peaklist.cIDs, ppm_bounds=plot_bounds)
            plt.show()

        if peak_method == 'guess' or peak_method == 'ui_select':
            print("Performing peak assignment subroutine...")
            assignments, rev_assignments = self.assign_peaks(self.peaklist.shifts, self.peaklist.cIDs)
            self.peaklist.assignments = assignments

        if len(assignments) == 0:
            print("No reference peaks detected; exit.")
            return {}, []

        print("Filtering peaks...")
        all_cpds = []
        used_pks = []
        for cpd, apks in assignments.items():
            if len(apks) > 0:
                all_cpds.append(cpd)
                used_pks.extend(apks)
        all_cpds = np.array(all_cpds)
        self.peaklist.filter_peaks(np.isin(self.peaklist.shifts, used_pks))

        print("Performing curve-fitting subroutine...")
        self.curve_fit()

        if peak_method == 'ui_select' or peak_method == 'guess':
            print("Performing interactive curve refinement...")
            self.refine_curves()

        print("Performing simulation and integration subroutine...")
        self.simulate_peaks(CURVE_FIT_RESOLUTION)
        self.calculate_residual()
        self.is_peakfit = True
        
        print("Peak-fitting routine complete.")
        self.plot_fit_curves()

    def load_peaklist(self):
        peakdata = pd.read_csv(f"{self.path}/peaklist.txt", sep='\t', index_col=0)
        peakdata['ppm_i'] = peakdata['ppm'].map(self.ppm_to_int)
        _, cIDs = cluster_peaks([(sh,) for sh in peakdata['ppm_i']], self.parent.isotope.fit_cluster_msep)
        assignments = {cpd: seg['ppm'].to_list() for cpd, seg in peakdata.groupby(by='cpd')}
        self.peaklist = PeakList(
            peakdata['ppm_i'].to_numpy(), 
            np.array([(self.ppm_to_float_span(fwhm),) for fwhm in peakdata['fwhm']]), 
            peakdata['amp'].to_numpy(), 
            cIDs, 
            assignments=assignments
        )
        self.cv = 'l'
        self.fit_params = np.array([((a, b[0]),) for a, b in zip(self.peaklist.shifts, self.peaklist.peakw)])
        self.fit_amps = self.peaklist.amps
        self.all_cpds = peakdata['cpd'].to_numpy()
        self.simulate_peaks(CURVE_FIT_RESOLUTION)
        self.is_peakfit = True

def call_main():
    """Parse the command line input and create a Stack object."""
    parser = argparse.ArgumentParser()
    parser.add_argument('datapath', metavar='DATAPATH', help='path to dataset')
    parser.add_argument('expt', metavar='EXPT', help='experiment string (1H, 13C, or 1H_13C)')
    parser.add_argument('acq1', metavar='INITIAL', help='index of the initial run FID, for calibration')
    args = parser.parse_args()
    if not os.path.exists(args.datapath):
        print("Not a valid path " + args.datapath)
        return
    supported_exp = ['1H', '13C', '1H_13C']
    if args.expt not in supported_exp:
        print(f"Unsupported experiment {args.expt}. Supported: {', '.join(supported_exp)}")
        return
    if not os.path.exists(f"{args.datapath}/{args.acq1}"):
        print(f"FID {args.acq1} was not found in the datapath. Please choose a valid FID.")
        return
    s = Stack(args.datapath, args.expt, args.acq1)
    s.calibrate()
    s.process_fids()
    s.peakfit_fids()
    s.write_stack()
    
if __name__ == "__main__":
    call_main()<|MERGE_RESOLUTION|>--- conflicted
+++ resolved
@@ -25,16 +25,10 @@
 import collections
 import datetime
 import glob
-<<<<<<< HEAD
-import os
-import subprocess
-import sys
-=======
 import json
 import os
 import subprocess
 import traceback
->>>>>>> 84a36c56
 
 import matplotlib as mpl
 mpl.use("TkAgg")
@@ -52,41 +46,6 @@
 SCDIR = os.path.dirname(__file__)   # location of script
 CURVE_FIT_RESOLUTION = 2**19
 
-<<<<<<< HEAD
-## ver: proc script version. If you encounter "ValueError: buffer is smaller than
-#       requested size", try changing this value.
-# ver = ''
-ver = '_2'
-
-DRY_RUN = False  # In a dry run, no Excel file is written after processing
-OVERWRITE = False  # Whether to overwrite existing FT spectra
-INDICES = None  # FID indices. None to auto-detect. Otherwise must be list of strings.
-# INDICES = [str(3*i) for i in range(7, 77)]
-# INDICES = [str(3*i - 1) for i in range(4, 35)]
-# INDICES = ['241']
-
-
-def plot_datasets(xx, yys, ppm_bounds=(200., 0.)):
-    fig = plt.figure()
-    ax = fig.add_subplot(111)
-    for yy in yys:
-        ax.plot(xx, yy, lw=0.5)
-    ax.set_xlim(*ppm_bounds)
-    plt.show()
-
-def plot_with_labels(xx, yy, labeli, labels, ppm_bounds=(200., 0.), yopt=None):
-    fig = plt.figure()
-    ax = fig.add_subplot(111)
-    ax.plot(xx, yy, lw=0.5)
-    if yopt is None:
-        yopt = yy[labeli]
-    ax.plot(xx[labeli], yopt, ls='', marker='*')
-    for ci, xi, yi in zip(labels, xx[labeli], yopt):
-        ax.annotate(ci, (xi,yi), textcoords='offset points', xytext=(0,10),
-            ha='center')
-    ax.set_xlim(*ppm_bounds)
-    plt.show()
-=======
 DRY_RUN = False  # In a dry run, no Excel file is written after processing
 OVERWRITE = True  # Whether to overwrite existing FT spectra
 INDICES = None  # FID indices. None to auto-detect. Otherwise must be list of strings.
@@ -152,7 +111,6 @@
         directed=False
     )
     return n_clusts, cIDs
->>>>>>> 84a36c56
 
 def to_stream(dic, data):
     """Prepare data for NMRpipe.
@@ -174,39 +132,8 @@
     datastream = fdata.tobytes() + data.tobytes()
     return datastream
 
-<<<<<<< HEAD
-def calibrate_process(loc, item, acq1, isotope, verbose=True):
-    """Get process parameters using NMRglue and write NMRpipe script
-
-    Parameters:
-    loc -- directory for the NMR run
-    item  -- ID of spectrum (also folder name)
-    acq1 -- Initial acquisition ID for timepoint anchor
-
-    Returns: ppm correction to calibrate the x axis
-    """
-    if isotope == '13C':
-        ppm_bounds = (200., 0)
-    elif isotope == '1H':
-        ppm_bounds = (12., 0.)
-
-    runf = loc.split('/')[-1]
-    ## GET INITIAL TIMESTAMP ##
-    with open(f"{loc}/{acq1}/acqus", 'r') as rf:
-        for line in rf:
-            if line.startswith("$$ 202"):
-                time0 = datetime.datetime.strptime(line[3:22], "%Y-%m-%d %H:%M:%S")
-    message("Loaded initial timestamp.", verbose)
-
-    ## GET BRUKER PARAMS (Number of Scans) ##
-    dic, data = ng.bruker.read(f"{loc}/{item}")
-    n_scans = dic['acqus']['NS']
-
-    ## CONVERT, PROCESS, and LOAD SPECTRUM ##
-=======
 def pipe_process(expt, fid):
     """Process Bruker FID using NMRPipe and load using nmrglue."""
->>>>>>> 84a36c56
     pipe_output = subprocess.run(
         ["csh", f"{SCDIR}/proc_{expt}.com", fid],
         stdout=subprocess.PIPE)
@@ -218,139 +145,12 @@
         ["csh", f"{SCDIR}/bl.com"],
         input=to_stream(dic, data),
         stdout=subprocess.PIPE)
-<<<<<<< HEAD
-    dic, data = ng.fileio.pipe.read(pipe_output.stdout)
-    if dic['FDF2LABEL'] == "1H":
-        data = ng.process.proc_bl.baseline_corrector(data, wd=25)
-
-    ## CALIBRATE PPM SHIFT IF NECESSARY ##
-    if not run_calibrated:
-        print("Find the experimental ppm shift of a reference peak to " \
-              "calibrate the chemical shift axis.")
-        ref_shift = input("Type the reference ppm shift of the peak to " \
-            "calibrate: ")
-        ref_shift = float(ref_shift)
-        print("Now, find the experimental shift of that peak.")
-        print("Note the x-coordinate, then close the window.")
-        uc = ng.pipe.make_uc(dic, data, dim=0)
-        # plot_datasets(uc.ppm_scale(), [data.real], ppm_bounds=ppm_bounds)
-        afont = {'fontname': 'Arial', 'size': 22}
-        fig = plt.figure(figsize=(14, 7), constrained_layout=True)
-        ax = fig.add_subplot(111)
-        ax.plot(uc.ppm_scale(), data.real, lw=1, c='k')
-        if isotope == '1H':
-            ax.set_xlim(5.7, 0.7)
-        # ax.set_xticklabels(ax.get_xticks(), **afont)
-        # ax.set_yticklabels(ax.get_yticks(), **afont)
-        ax.xaxis.set_tick_params(width=0.5)
-        ax.yaxis.set_tick_params(width=0.5)
-        plt.setp(ax.spines.values(), linewidth=0.5)
-        plt.show()
-        calib = input("Type the ppm shift of the peak you wish to calibrate: ")
-        actual_shift = float(calib)
-
-    calibration_shift = float(ref_shift) - float(actual_shift)
-    print(f"Shifting by {calibration_shift} ppm.")
-    uc = ng.pipe.make_uc(dic, data, dim=0)
-    ppm = uc.ppm_scale()
-    return calibration_shift, time0, [p0, p1], ppm
-
-class DeconvolutionHandler:
-    """Handles the history of peak splitting patterns."""
-    def __init__(self):
-        self._patterns = set([])
-
-    def has_pattern(self, reference_shifts, subpeaks):
-        """Determine whether a matching pattern exists in the history."""
-        for pattern in self._patterns:
-            if pattern.is_equivalent(reference_shifts, subpeaks):
-                return True
-        return False
-
-    def add_pattern(self, reference_shifts, assignments):
-        """Construct and a new deconvolution pattern or return an existing one.
-
-        Parameters:
-        reference_shifts -- set of reference ppm shifts corresponding to the
-            overlapping peaks
-        assignments -- dict mapping compounds to assigned subpeak indices
-
-        Returns: the constructed pattern.
-        """
-        new_deconvolution = Deconvolution(reference_shifts, assignments)
-        new_pattern = (new_deconvolution.num_subpeaks(),
-                       new_deconvolution.get_reference_shifts())
-        if self.has_pattern(*new_pattern):
-            return self.get_pattern(*new_pattern)
-        else:
-            self._patterns.add(new_deconvolution)
-            new_deconvolution.assign_handler(self)
-            return new_deconvolution
-
-    def get_pattern(self, reference_shifts, n_subpeaks):
-        """Retrieve an existing deconvolution pattern."""
-        for pattern in self._patterns:
-            if pattern.is_equivalent(reference_shifts, n_subpeaks):
-                return pattern
-        return None
-
-class Deconvolution:
-    """Contains information about a peak splitting pattern."""
-    def __init__(self, reference_shifts, assignments):
-        """Construct a new deconvolution pattern with peak assignments."""
-        self._reference_shifts = set(reference_shifts)
-        self._assignments = dict(assignments)
-        self._compounds = set([compound for compound in self._assignments])
-        self._subpeaks = set([])
-        for subpeak_set in self._assignments.values():
-            self._subpeaks |= set(subpeak_set)
-        self._handler = None
-
-    def assign_handler(self, handler):
-        self._handler = handler
-
-    def num_subpeaks(self):
-        return len(self._subpeaks)
-
-    def get_reference_shifts(self):
-        return self._reference_shifts
-
-    def is_equivalent(self, reference_shifts, n_subpeaks):
-        """Determine whether this pattern is equivalent to a query.
-        An equivalent pattern has the same assigned reference peaks and the same
-        number of subpeaks."""
-        return (self._reference_shifts == reference_shifts) and (self.num_subpeaks() == n_subpeaks)
-
-    def get_assignments(self):
-        for compound, subpeaks in self._assignments.items():
-            yield compound, subpeaks
-
-def rmse(vector):
-    """Calculate the Root Mean Squared Error (RMSE) of a 1D-array."""
-    return np.sqrt(((vector - vector.mean()) ** 2).mean())
-
-def shift_params(s, *args):
-    """Shift parameters by a factor s.
-    Only acts on first element, which is usually the ppm shift.
-    """
-    for params in args:
-        for param in params:
-            param[0] -= s
-    return args
-
-def peak_fit(dic, data, history, r=2.5, sep=0.005, plot=True, vb=False):
-    """Peak-pick NMR spectrum.
-    Includes peak-picking, peak assignment, and integration functionality. The
-    reference peaks to be fit should be specified in cfg_{isotope}.txt and
-    provided in the directory of the run to be processed.
-=======
     return ng.fileio.pipe.read(pipe_output.stdout)
 
 def sg_findpeaks(spec, window_size, poly_order, prominence_sg=2, prominence_fid=2, noise_bounds=None, plot=True):
     """Detect peaks using a second-derivative Savitzky-Golay filter.
     
     TODO: calculate SD from noise region, not whole spec
->>>>>>> 84a36c56
 
     Parameters:
     vector : the spectrum object to process
@@ -364,77 +164,6 @@
     
     Return lists containing indices of found peaks and estimated widths.
     """
-<<<<<<< HEAD
-    # ---------------------------- Utilities ----------------------------
-    uc = ng.pipe.make_uc(dic, data, dim=0)
-    ppm = uc.ppm_scale()
-    data = data.real
-    isotope = dic["FDF2LABEL"]
-    isotope_scale = 1
-    plot_bounds = (200, 0)
-    if isotope == '1H':
-        isotope_scale = 1/15
-        plot_bounds = (12, 0)
-
-    def p2f_interval(xx): return abs(uc.f(0, unit='ppm') - uc.f(isotope_scale*xx, unit='ppm')) # convert PPM scale to index
-    def p2i_interval(xx): return int(p2f_interval(xx)) # convert PPM scale to index # convert PPM scale to index
-    def p2i(xx): return uc.f(isotope_scale*xx, unit='ppm')
-    def i2p(yy): return uc.ppm(yy) # convert index to PPM shift
-    def i2i(xx): return xx
-    def p2p(xx): return isotope_scale*xx
-
-    def message(label, *args):
-        """Messages to print in verbose mode."""
-        if not vb:
-            return
-        if label == 'closest_peak_message':
-            text = "No reference peaks found within range of {0} ppm. The " \
-                   "closest peak will be assigned:\n{1}"
-        elif label == 'collision_message':
-            text = "Attempted to assign the following reference peaks to " \
-                   "cluster {0}, but a collision was detected.\n{1}"
-        elif label == 'collision_reassign_message':
-            text = "Cluster {0} is assigned to more than one peak, so its " \
-                   "assignment at shift {1} will be overwritten by new " \
-                   "cluster {2}."
-        elif label == 'collision_abort_message':
-            text = "Cluster {0} will be orphaned if the assignment for shift " \
-                   "{1} is overwritten, so it will not be reassigned to " \
-                   "cluster {2}."
-        elif label == 'orphaned_message':
-            text = "Cluster {0} is orphaned."
-        print(text.format(*args))
-
-    # ---------------------------- PEAK-PICKING -----------------------------
-    if isotope == '1H':
-        # pthres = 2200 #1600
-        pthres = 3800
-    else:
-        pthres = r*rmse(data[(ppm <= p2p(160)) & (ppm >= p2p(130))])
-
-    # if isotope == '1H':
-    #     shifts, cIDs, params, amps = ng.analysis.peakpick.pick( # Find peaks
-    #         data, pthres=pthres, msep=(p2i_interval(sep),), algorithm='connected',
-    #         est_params=True, lineshapes=['g'], cluster=True,
-    #         c_ndil=p2i_interval(0.3), table=False)
-    # else:
-    shifts, cIDs, params, amps = ng.analysis.peakpick.pick( # Find peaks
-        data, pthres=pthres, msep=(p2i_interval(sep),), algorithm='thres',
-        est_params=True, lineshapes=['g'], cluster=True,
-        c_ndil=p2i_interval(0.3), table=False)
-    amps = np.array([data.real[a] for a in shifts])
-    if len(shifts) == 0:
-        print('foo')
-        return {}, []
-    shifts = np.array(shifts)
-
-    # -------------------- Filter noise artifacts on peaks -------------------
-    def prominent(subpeaks, subamps, sep=p2p(0.2), r=0.25): # sep=0.1, r=0.25
-        """Finds peaks likely generated by noise distortions.
-        These artifacts appear on some strong NMR signals around the base. This
-        method subclusters close peaks separated by less than <sep> and filters
-        out those less than <r> times the maximum subcluster amplitude.
-=======
     # Compute Savitsky-Golay filter, 2nd derivative
     signal = spec.data
     fd2 = -1*scipy.signal.savgol_filter(spec.data, window_size, poly_order, deriv=2)
@@ -531,513 +260,12 @@
 
     def calibrate(self, overwrite=False):
         """Get process parameters using NMRglue and write NMRpipe script
->>>>>>> 84a36c56
 
         Parameters:
         acq1 -- FID of first spectrum in experiment, timepoint anchor
 
         Returns: ppm correction to calibrate the x axis
         """
-<<<<<<< HEAD
-        sub_cIDs = []
-        k = 0
-        p = subpeaks[0]
-        for q in subpeaks:
-            if abs(p - q) > p2i_interval(sep):
-                k += 1
-            sub_cIDs.append(k)
-            p = q
-        include = []
-        sub_cIDs = np.array(sub_cIDs)
-        for i in set(sub_cIDs):
-            ampset = subamps[sub_cIDs == i]
-            include.extend(ampset >= r*ampset.max(axis=0))
-        return include
-    mask = []
-    for cid in np.unique(cIDs):
-        include = cIDs == cid
-        mask.extend(prominent(shifts[include], amps[include]))
-    mask = np.array(mask)
-    shifts = np.array(shifts)[mask]
-    cIDs = np.array(cIDs)[mask]
-    params = np.array(params)[mask]
-    amps = np.array(amps)[mask]
-
-
-    # Fit Voigt curves at found peaks
-    amp_bounds = [(0.8*data.real[a], 1.2*data.real[a]) for a in shifts]
-    vf_params = [((a[0], 0.5*b[0], 0.5*b[0]),) for a, b in zip(shifts, params)]
-    vf_bounds = [(((par[0][0]-i2i(5), par[0][0]+i2i(5)), (p2f_interval(0.01), p2f_interval(0.5)),
-        (p2f_interval(0.01), p2f_interval(0.5))),) for par in vf_params]
-    params, amps, p_err, a_err, found = ng.analysis.linesh.fit_spectrum(
-        data, ['v'], vf_params, amps, vf_bounds, amp_bounds, shifts, cIDs,
-        p2i_interval(0.3), True, verb=False)
-    mask = ~(np.isnan(amps) \
-             | np.array([any(np.isnan(pset[0])) for pset in params])) # \
-             # | (np.array([sh[0] for sh in shifts]) <= p2i(170)))
-    shifts_tup = np.array(shifts)[mask]
-    amp_bounds = np.array(amp_bounds)[mask]
-    vf_params = np.array(vf_params)[mask]
-    vf_bounds = np.array(vf_bounds)[mask]
-    shifts = np.array([sh[0] for sh in shifts])[mask]
-    params = np.array(params)[mask]
-    cIDs = np.array(cIDs, dtype='l')[mask]
-    amps = np.array(amps)[mask]
-    if plot:
-        """Plot found peaks."""
-        plot_with_labels(ppm, data.real, shifts, cIDs, ppm_bounds=plot_bounds)
-
-    # ---------------- Assign clusters to reference peaks --------------------
-    refsh = pd.read_csv(f"cfg_{isotope}.txt", sep='\t', names=['Shift', 'Compound']) # Shift | Compound
-    refsh['Assigned'] = np.nan # Create series for assigned clusters
-
-    for cid in np.unique(cIDs):
-        # Assign any reference peaks within the cluster bounds to this cluster
-        subpeaks = np.array([i2p(sh) for sh in shifts[cIDs == cid]])
-        mask = (refsh['Shift'] > min(subpeaks) - p2p(0.45)) \
-                & (refsh['Shift'] < max(subpeaks) + p2p(0.45))
-        refpks = refsh.loc[mask, 'Shift'].tolist()
-
-        # If no refpks w/in range, assign the nearest refpk w/in 5ppm to this cluster
-        if len(refpks) == 0:
-            cshift = i2p(subpeaks.mean())
-            mask = (refsh['Shift']-cshift).abs().argsort()[0]
-            nearest = refsh.iloc[mask, refsh.columns.get_loc('Shift')]
-            if abs(nearest - cshift) < 5:
-                refpks = [nearest]
-                message('closest_peak_message', cshift, refpks)
-
-        refrows = refsh['Shift'].isin(refpks)
-        # Handle collisions:
-        if any(~np.isnan(refsh.loc[refrows, 'Assigned'])):
-            to_assign = refsh.loc[refrows, :]
-            message('collision_message', cid, to_assign)
-            colliding = to_assign.loc[~np.isnan(to_assign['Assigned']), :]
-            for pk, row in colliding.iterrows():
-                cl = colliding.at[pk, 'Assigned']
-                if refsh.loc[refsh['Assigned'] == cl, :].shape[0] > 1:
-                    message('collision_reassign_message', cl, pk, cid)
-                else:
-                    message('collision_abort_message', cl, pk, cid)
-                    refpks.remove(colliding.at[pk, 'Shift'])
-
-        if len(refpks) == 0:
-            message('orphaned_message', cid)
-        else:
-            refsh.loc[refsh['Shift'].isin(refpks), 'Assigned'] = cid
-
-    # ---------------------- Assign peaks to compounds -----------------------
-    assignments = collections.defaultdict(list)
-    for cid in np.unique(cIDs):
-        # Assign cluster subpeaks to compounds
-        include = cIDs == cid
-        subamps = np.array(amps[include])
-        subpeaks = np.array(shifts[include])
-        assigned_ref = refsh[refsh['Assigned'] == cid] # reference shifts assigned to cluster
-        cpds = np.unique(assigned_ref['Compound'])
-        refpks = set(assigned_ref['Shift'].tolist())
-        # Assign all subpeaks to one compound if it owns the cluster
-        if cpds.shape[0] == 1:
-            assignments[cpds[0]].extend(subpeaks)
-        elif cpds.shape[0] > 1:
-            # Assign using deconvolution history
-            # if history.has_pattern(refpks, len(subpeaks)):
-            #     pattern = history.get_pattern(refpks, len(subpeaks))
-            #     for cpd, pks in pattern.get_assignments():
-            #         assignments[cpd].extend(subpeaks[pks])
-            # else:
-            splitting_assignments = {}
-            print(f"Cluster {cid} has {cpds.shape[0]} compounds.")
-            print("In the plot, find the contributions from each " \
-                  "compound using the reference shifts listed:")
-            with pd.option_context(
-                    'display.max_rows', None, 'display.max_columns', None):
-                print(assigned_ref)
-            plot_with_labels(
-                ppm, data.real, subpeaks, range(len(subpeaks)),
-                ppm_bounds=(i2p(min(subpeaks))+p2p(0.45),
-                            i2p(max(subpeaks))-p2p(0.45))
-            )
-            for cpd in cpds:
-                while True:
-                    raw_text = input(f"Subpeak contributions of {cpd}: ")
-                    try:
-                        indices = [int(i) for i in raw_text.strip().split()]
-                        splitting_assignments[cpd] = indices
-                        to_assign = subpeaks[indices]
-                        break
-                    except:
-                        print("Invalid assignments.")
-                if len(indices) > 0:
-                    assignments[cpd].extend(to_assign)
-            history.add_pattern(refpks, splitting_assignments)
-
-    all_cpds = np.array([cpd for cpd, apks in assignments.items() if len(apks) > 0])
-
-    # --------------------- CURVE-FIT PEAKS IN WINDOWS -----------------------
-    def curve_fit(dic, data, shifts, vf_params, vf_bounds, amps, amp_bounds,
-                  cIDs):
-        """Perform nmrglue Voigt curve fit on data with parameters."""
-        params, amps, found = ng.analysis.linesh.fit_spectrum(
-            data, ['v'], vf_params, amps, vf_bounds, amp_bounds, shifts, cIDs,
-            p2i_interval(0.5), False, verb=False)
-        # mask = ~(np.isnan(amps) \
-        #          | np.array([any(np.isnan(pset[0])) for pset in params]))
-        return params, amps, found
-    # Extract islands with peaks separated by <= 10ppm, including 8ppm buffer
-    curve_params = [shifts_tup, vf_params, vf_bounds, amps, amp_bounds, cIDs]
-    if isotope == '1H':
-        fit_params, fit_amps, found = curve_fit(dic, data, *curve_params)
-    else:
-        fit_params = []
-        fit_amps = []
-        p = 0
-        q = 0
-        for i, shift in enumerate(shifts):
-            last = len(shifts) - 1
-            if i == last:
-                q = i
-            if (abs(shift - shifts[q]) > p2i_interval(10)) or (i == last):
-                # extract region from p-8 to q+8
-                lb = shifts[p] - p2f_interval(8)
-                ub = shifts[q] + p2f_interval(8)
-                ndic, ndata = ng.process.pipe_proc.ext(dic, data, x1=lb, xn=ub)
-
-                # Shift peak parameters and perform curve fit
-                args = [a[p:q+1] for a in curve_params]
-                args[0] = shift_params(lb, args[0])[0]
-                args[1] = shift_params(lb, *args[1])
-                args[2] = shift_params(lb, *args[2])
-                nparams, namps, found = curve_fit(ndic, ndata, *args)
-                if False: # plot fit peaks with cluster labels over the data.
-                    nppm = ng.pipe.make_uc(ndic, ndata, dim=0).ppm_scale()
-                    fig = plt.figure()
-                    ax = fig.add_subplot(111)
-                    ax.plot(nppm, ndata, lw=0.5)
-                    sim = ng.analysis.linesh.sim_NDregion( # Simulate spectrum
-                        ndata.shape, ['v'], nparams, namps)
-                    ax.plot(nppm, sim, lw=0.5)
-                    plt.show()
-                nparams = shift_params(-1*lb, *np.array(nparams))
-                fit_params.extend(nparams)
-                fit_amps.extend(list(namps))
-                p = i
-            q = i
-    fit_params = np.array(fit_params)
-    fit_amps = np.array(fit_amps)
-    resolution = CURVE_FIT_RESOLUTION
-    scale = resolution/data.shape[0]
-    sppm = np.linspace(ppm[0], ppm[-1], num=resolution)
-    if plot: # plot fit peaks with cluster labels over the data.
-        fig = plt.figure()
-        ax = fig.add_subplot(111)
-        ax.plot(ppm, data.real, lw=0.5)
-        for cpd in all_cpds:
-            color = next(ax._get_lines.prop_cycler)['color']
-            include = np.isin(shifts, assignments[cpd])
-            idxs = shifts[include]
-            sim = ng.analysis.linesh.sim_NDregion( # Simulate spectrum
-                (resolution,), ['v'], scale*fit_params[include], fit_amps[include])
-            ax.plot(sppm, sim, lw=0.5, color=color)
-            ax.plot(ppm[idxs], fit_amps[include], ls='', marker='*', color=color)
-            for xx, yy in zip(ppm[idxs], fit_amps[include]):
-                ax.annotate(cpd, (xx,yy), textcoords='offset points',
-                    xytext=(0,10), ha='center')
-        ax.set_xlim(*plot_bounds)
-        plt.show()
-
-    # --------------------------- INTEGRATE PEAKS ----------------------------
-    # for each compound, integrate the simulated signal of just the peaks
-    # belonging to that compound
-    signals = {}
-    curve = np.zeros((resolution,))
-    for cpd in all_cpds:
-        include = np.isin(shifts, assignments[cpd])
-        sim = ng.analysis.linesh.sim_NDregion( # Simulate spectrum
-            (resolution,), ['v'], scale*fit_params[include], fit_amps[include])
-        areacurve = -1*np.trapz(sim, x=sppm)
-        signals[cpd] = areacurve
-        curve += sim
-
-    return signals, curve
-
-def ridge_trace(dic, data, wr=0.01, plot=True):
-    """Simple function to get the heights of reference peaks in a spectrum.
-    Takes the maximum signal within window of each peak. Does not functionally
-    trace ridge across spectra; cannot handle drifting chemical shifts, eg. due
-    to pH changes. Shift must remain within window of reference throughout time
-    course.
-
-    Parameters:
-    dic -- "universal" dictionary for spectrum
-    data -- data vector for spectrum
-    wr -- window radius, distance from reference shift to include in window
-
-    Returns a dictionary containing the amplitude of each peak.
-    """
-    uc = ng.pipe.make_uc(dic, data, dim=0)
-    isotope = dic["FDF2LABEL"]
-    def p2i(xx): return int(uc.f(xx, unit='ppm'))
-
-    signals = {}
-    shifts = []
-    amps = []
-    with open(f"cfg_{isotope}.txt", 'r') as rf:
-        for line in rf:
-            fields = line.strip().split('\t', 1)
-            shift = float(fields[0])
-            bounds = (p2i(shift-wr), p2i(shift+wr))
-            peak = f"{fields[1]} {shift}"
-            amplitude = max(data[bounds[1]:bounds[0]])
-            signals[peak] = amplitude
-            shifts.append(shift)
-            amps.append(amplitude)
-    if plot:
-        plot_with_labels(uc.ppm_scale(), data, [p2i(s) for s in shifts],
-            [str(s) for s in shifts], ppm_bounds=(12., 0.), yopt=amps)
-
-    return signals
-
-def process_trace(loc, item, cf, ps, history, overwrite=OVERWRITE, man_ps=False):
-    """Process a single 1D 13C-NMR trace.
-
-    Parameters:
-    loc -- path to folder containing traces
-    item -- ID of trace to process
-    cf -- correction factor for ppm shift
-    ps -- list with the default p0, p1 values for phase correction
-    history -- history of peak assignments in deconvolutions
-    overwrite -- whether to process each spectrum. If False, reads the existing
-        "ft" file that has already been processed.
-    man_ps -- whether to prompt for manual phase correction
-
-    Returns:
-    ppm --  list of ppm values
-    trace -- list of signal intensities
-    tim --  timestamp of trace, calculated from acquisition data
-    phases -- p0, p1 phase shift
-    """
-    ## GET TIMESTAMP ##
-    with open(f"{loc}/{item}/acqus", 'r') as rf:
-        for line in rf:
-            if line.startswith("$$ 202"):
-                timestamp = datetime.datetime.strptime(line[3:22], "%Y-%m-%d %H:%M:%S")
-
-    ## GET BRUKER PARAMS (NS) ##
-    bruker_dic, _ = ng.bruker.read(f"{loc}/{item}")
-    n_scans = bruker_dic['acqus']['NS']
-    isotope = bruker_dic['acqus']['NUC1']
-
-    if os.path.exists(f"{loc}/{item}/ft") and not overwrite:
-        # Load a previously processed spectrum
-        dic, data = ng.fileio.pipe.read(f"{loc}/{item}/ft")
-    else:
-        # Convert, LB, ZF, FT
-        pipe_output = subprocess.run(
-            ["csh", f"{SCDIR}/proc_{isotope}{ver}.com", item],
-            stdout=subprocess.PIPE)
-        dic, data = ng.fileio.pipe.read(pipe_output.stdout)
-
-        # Coarse PS and manual adjustment
-        dic, data = ng.process.pipe_proc.ps(dic, data, p0=ps[0], p1=ps[1])
-        if sum(data) < 0:
-            dic, data = ng.process.pipe_proc.ps(dic, data, p0=180, p1=0)
-        if man_ps:
-            p0, p1 = ng.process.proc_autophase.manual_ps(data, notebook=False)
-            dic, data = ng.process.pipe_proc.ps(dic, data, p0=p0, p1=p1)
-
-        # Normalize by number of scans
-        dic, data = ng.process.pipe_proc.mult(dic, data, r=n_scans, inv=True)
-
-        # Baseline correction
-        pipe_output = subprocess.run(
-            ["csh", f"{SCDIR}/bl.com"],
-            input=to_stream(dic, data),
-            stdout=subprocess.PIPE)
-        dic, data = ng.fileio.pipe.read(pipe_output.stdout)
-
-        # if isotope == "1H":
-        #     data = ng.process.proc_bl.baseline_corrector(data, wd=25)
-        #     data = np.float32(data)
-
-        # Calibrate PPM shift
-        ppm = ng.pipe.make_uc(dic, data, dim=0).ppm_scale()
-        if cf != 0:
-            shift = cf*data.shape[0]/(max(ppm) - min(ppm))
-            dic, data = ng.process.pipe_proc.ls(dic, data, shift, sw=False)
-
-        # Write for future use
-        ng.fileio.pipe.write(f"{loc}/{item}/ft", dic, data, overwrite=True)
-
-    # Pick, fit, and integrate peaks
-    ppm = ng.pipe.make_uc(dic, data, dim=0).ppm_scale()
-    if isotope == "13C":
-        signals, curve = peak_fit(dic, data, history, plot=True, vb=True)
-        # signals = ridge_trace(dic, data, plot=False)
-        curve = data.real
-    else:
-        uc = ng.pipe.make_uc(dic, data, dim=0)
-        plot_datasets(ppm, [data.real], ppm_bounds=(12, 0))
-        plt.plot(data.real)
-        plt.show()
-        lb = abs(uc.f(0, unit='ppm') - uc.f(1.70, unit='ppm'))
-        ub = abs(uc.f(0, unit='ppm') - uc.f(1.97, unit='ppm'))
-        ndic, ndata = ng.process.pipe_proc.ext(dic, data, x1=20100, xn=20355) #(x1=20056, xn=20412) # (x1=41543, xn=42239)
-        # pipe_output = subprocess.run(
-        #     ["csh", f"{SCDIR}/bl.com"],
-        #     input=to_stream(ndic, ndata),
-        #     stdout=subprocess.PIPE)
-        # ndic, ndata = ng.fileio.pipe.read(pipe_output.stdout)
-
-        # ndata = ng.process.proc_bl.base(ndata, nl=[10, 20, 30, 40, 50, 66, 82, 104, 114, 124, 134])
-        # ndata = np.float32(ndata)
-        # if int(item) < 20:
-        #     r = 3800
-        # else:
-        #     r = 6000
-        signals, curve = peak_fit(ndic, ndata, history, r=1, sep=30/2*0.001, plot=True, vb=True)
-        # signals = ridge_trace(dic, data, plot=False)
-        curve = data.real
-
-    return ppm, data.real, timestamp, signals, n_scans, curve
-
-def message(message, verbose):
-    """If in verbose mode, print status message"""
-    if verbose:
-        print(message)
-
-def process_stack(loc, ids, initial=None, iso='13C', vb=True, dry_run=DRY_RUN):
-    """Process entire NMR stack and write to xlsx file.
-
-    Parameters:
-    loc -- path to folder containing traces
-    ids -- list of IDs
-    initial -- ID of initial acquisition, if different from first ID \
-        (to find initial timepoint)
-    vb -- if True, print status messages
-    dry_run -- if True, does not write the Excel file
-    """
-    message("Begin NMR stack process.", vb)
-    if initial == None:
-        initial = ids[0]
-
-    header = [[], []]
-    stack = []
-    history = DeconvolutionHandler()
-    curves = []
-
-    ## calibrate and get correction factor ##
-    message("Calibrate autophase and PPM shift...", vb)
-    cf, time0, phases, c_ppm = calibrate_process(loc, ids[0], initial, iso, vb)
-    c_ppm = c_ppm[(c_ppm <= 200) & (c_ppm >= 0)]
-    stack.append(c_ppm)
-
-    ## process all traces ##
-    message("Begin processing " + iso + " traces.", vb)
-    for i, item in enumerate(ids):
-        message(f"Processing file {item}...", vb)
-        # Process spec and chop signal vector
-        ppm, trace, ts, signals, n_scans, curve = process_trace(
-            loc, item, cf, phases, history
-        )
-        start_index = next(i for i, shift in enumerate(ppm) if shift < 200)
-        idx = (start_index, start_index+len(stack[0]))
-        vector = trace[idx[0]:idx[1]]
-        curves.append(curve)
-
-        # Store data and check for continuity
-        stack.append(vector)
-        delta_t = (ts - time0).total_seconds()/3600.
-        header[0].append(item)
-        header[1].append(delta_t)
-        if i == 0:
-            traj = pd.DataFrame(
-                np.zeros((len(ids), len(signals)+2)),
-                columns=['Time', 'Scans'] + [cpd for cpd in signals])
-        signals['Time'] = delta_t
-        signals['Scans'] = n_scans
-        for cpd, cnc in signals.items():
-            traj.at[i, cpd] = cnc
-        it = iter(stack)
-        the_len = len(next(it))
-        if not all(len(l) == the_len for l in it):
-            print("PPM mismatch. Abort.")
-            return
-
-    stem = loc.split('/')[-1]
-
-    fig = plt.figure(figsize=(15,11), constrained_layout=True)
-    ax = plt.axes(projection='3d')
-    ax.set_proj_type('ortho')
-    ax.grid(False)
-    if iso == "13C":
-        xrange = ppm.shape[0]
-        xmin = 0
-        xmax = 200
-        lcol = 'indigo'
-        baseline = -20.
-    else:
-        xrange = ppm.shape[0]
-        xmin = 0.5
-        xmax = 6.0
-        # zmax = traj["Isocaproate 0.8642"].max()
-        # zmax = traj["Acetate 1.91"].max()
-        zmax=100
-        lcol = 'turquoise'
-        baseline = -2000.
-    colors = ['darkblue', 'deepskyblue', 'blue', 'lightskyblue', 'dodgerblue']
-    pp_array = np.linspace(ppm[0], ppm[-1], num=xrange)
-    plot_ppm = [xmax] + list(pp_array[(pp_array <= xmax) & (pp_array >= xmin)]) + [xmin]
-    verts = []
-    for i in range(len(curves)-1, -1, -1):
-        curve = [baseline] + list(curves[i][(pp_array <= xmax) & (pp_array >= xmin)]) + [baseline]
-        curve = [min(x, zmax) if plot_ppm[i] < 4.35 or plot_ppm[i] > 5.15 else 0 for i, x in enumerate(curve)]
-        # ax.plot3D(plot_ppm, [header[1][i] for t in plot_ppm], curve, lw=0.3)
-        verts.append(list(zip(plot_ppm, curve)))
-    if iso == "13C":
-        poly = mpl.collections.PolyCollection(
-            verts,
-            edgecolors=mpl.cm.get_cmap('plasma_r', len(verts)).colors,
-            facecolors='w',
-            linewidths=0.3,
-        )
-    else:
-        poly = mpl.collections.PolyCollection(
-            verts,
-            edgecolors=[colors[i % len(colors)] for i in range(len(verts))],
-            facecolors='w',
-            linewidths=0.6,
-        )
-    # poly.set_alpha(0.7)
-    ax.add_collection3d(poly, zs=header[1][::-1], zdir='y')
-    ax.set_xlabel(f"{iso} chemical shift (ppm)")
-    ax.set_xlim3d(xmax, xmin)
-    ax.set_ylabel("Time (h)")
-    ax.set_ylim3d(0, max(header[1]))
-    ax.set_zlabel("NMR signal (unitless)")
-    # ax.set_zlim3d(min([min(cv) for cv in curves]), max([max(cv) for cv in curves]))
-    ax.set_zlim3d(baseline, zmax)
-    ax.view_init(12., -97.)
-    # if iso == "13C":
-    #     plt.savefig(f"Stack_{iso}_1200ppi.png", format="png", dpi=1200)
-    # else:
-    #     plt.savefig(f"Stack_{iso}.svg")
-    plt.close('all')
-
-    ax = traj.plot(x='Time', y=list(traj.columns)[2:], marker='.', lw=2)
-    ax.set_xlabel("Time (h)")
-    ax.set_ylabel("NMR signal (unitless)")
-    plt.savefig(f"Traj_{iso}_vec.svg", format="svg")
-    plt.close('all')
-
-    ## write excel file ##
-    message("Trace processing complete.", vb)
-    if not dry_run:
-        message("Writing full stack to Excel file.", vb)
-        stack_array = np.array(stack)
-        df = pd.DataFrame(stack_array[1:], columns=stack_array[0], index=header[1])
-        writer = pd.ExcelWriter(f"{loc}/{stem}_{iso}.xlsx", engine='xlsxwriter')
-=======
         # Get timestamp anchor
         acq1_dic, _ = ng.bruker.read(f"{self.path}/{self.acq1}")
         self.timestamp = datetime.datetime.fromtimestamp(acq1_dic['acqus']['DATE'])
@@ -1108,7 +336,6 @@
             return
         
         print("\tWriting processed spectra...")
->>>>>>> 84a36c56
         df = df.T
         df.to_excel(writer, sheet_name='trace', startrow=1)
         ws = writer.sheets['trace']
@@ -1132,17 +359,6 @@
 
         print("Saving file...")
         writer.save()
-<<<<<<< HEAD
-        message(f"Completed successfully. Output: {loc}/{stem}_{iso}.xlsx", vb)
-
-def detect_spectra(iso='13C', init=11):
-    """Returns a list of spectra IDs for the given isotope."""
-    iso_spectra = []
-    dirs = glob.glob('*/')
-    st = [str(y) for y in sorted([int(x[:-1]) for x in dirs if str.isdigit(x[:-1])])]
-    for fn in st:
-        if int(fn) >= int(init):
-=======
         print(f"Done. Written to {savepath}.")
 
     def peakfit_fids(self, overwrite=False):
@@ -1156,7 +372,6 @@
                 print(f"Loading existing peaklist for fid {spec_id}.")
                 spec.load_peaklist()
                 continue
->>>>>>> 84a36c56
             try:
                 spec.peak_fit()
             except Exception as err:
@@ -1203,54 +418,6 @@
         """Process 1D-NMR fid.
         Includes LB, ZF, FT, PS, BL, and PPM shift calibration.
 
-<<<<<<< HEAD
-def main(iso, init):
-    """Call stack processing function."""
-    print("Welcome to NMR processing pipeline.\n")
-    if iso not in ("1H", "13C"):
-        print("Isotope not recognized.")
-        return
-    loc = os.getcwd()
-    if INDICES is not None:
-        indices = INDICES
-    else:
-        indices = detect_spectra(iso=iso, init=init)
-    print("Beginning calibration with following parameters:")
-    print("\t- Directory: " + loc)
-    print(f"\t- {iso} spectrum IDs: " + ', '.join(indices))
-    print("\t- Initial timepoint reference: " + init)
-    process_stack(loc, indices, initial=init, iso=iso, vb=True)
-
-def handle_args(args):
-    if len(args) < 1:
-        iso = '13C'
-    elif args[0] in ['-h', '--help']:
-        print("Spectral processing script.")
-        print("===========================")
-        print("Command line args:")
-        print("\t1. Isotope. Supported: 1H, 13C (default), 31P.")
-        print("\t2. Initial spectrum. Timestamp used as t0. Default=11.")
-        return '13C', '11'
-    elif args[0] in ['13C', '1H', '31P']:
-        iso = args[0]
-    else:
-        try:
-            init = str(int(args[0]))
-        except ValueError:
-            print("Invalid arguments.")
-            return None
-    if len(args) > 1:
-        try:
-            init = str(int(args[1]))
-        except ValueError:
-            print("Invalid arguments.")
-            return None
-    else:
-        init = '11'
-    if len(args) > 2:
-        print("Ignoring excess arguments: " + " ".join(args[2:]))
-    return iso, init
-=======
         Parameters:
         manual_ps (False) : Interactively phase-correct and update the phase parameters 
             for the parent stack.
@@ -1274,7 +441,6 @@
             self.ppm = self.uc.ppm_scale()
             self.is_processed = True
             return
->>>>>>> 84a36c56
 
         print("Processing spectrum with NMRPipe...")
         self.dic, self.data = pipe_process(self.parent.expt, f'{self.path}')  # Convert, LB, ZF, FT
